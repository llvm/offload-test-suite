--- conflicted
+++ resolved
@@ -1,74 +1,72 @@
-#--- source.hlsl
-
-StructuredBuffer<float64_t4> InFloat : register(t4);
-RWStructuredBuffer<float64_t4> OutFloat : register(u5);
-
-
-[numthreads(4,1,1)]
-void main(uint32_t3 TID : SV_GroupThreadID) {
-  uint OutIdx = TID.x * 3;
-
-  // Float
-  OutFloat[OutIdx] = WaveReadLaneAt(InFloat[TID.x], TID.x);
-  float64_t4 ThreadInFloat = {InFloat[TID.x].xyz, InFloat[TID.x].w};
-  OutFloat[OutIdx + 1] =  WaveReadLaneAt(ThreadInFloat, TID.x);;
-  OutFloat[OutIdx + 2].xy = WaveReadLaneAt(InFloat[TID.x].xy, TID.x);
-}
-
-//--- pipeline.yaml
-
----
-Shaders:
-  - Stage: Compute
-    Entry: main
-    DispatchSize: [4, 1, 1]
-Buffers:
-  - Name: InFloat
-    Format: Float64
-    Stride: 16
-    Data: [0, 1, 2, 3, 4, 5, 6, 7, 8, 9, 10, 11 ]
-  - Name: OutFloat
-    Format: Float64
-    Stride: 16
-    FillSize: 288
-  - Name: ExpectedOutFloat # The result we expect
-    Format: Float64
-    Stride: 16
-    Data: [ 0, 1, 2, 3, 0, 1, 2, 3, 0, 1, 0, 0, 4, 5, 6, 7, 4, 5, 6, 7, 4, 5, 0, 0, 8, 9, 10, 11, 8, 9, 10, 11, 8, 9, 0, 0 ]
-Results:
-  - Result: TestFloat
-    Rule: BufferExact
-    Actual: OutFloat
-    Expected: ExpectedOutFloat
-DescriptorSets:
-  - Resources:
-    - Name: InFloat
-      Kind: StructuredBuffer
-      DirectXBinding:
-        Register: 4
-        Space: 0
-      VulkanBinding:
-        Binding: 4
-    - Name: OutFloat
-      Kind: RWStructuredBuffer
-      DirectXBinding:
-        Register: 5
-        Space: 0
-      VulkanBinding:
-        Binding: 5
-...
-#--- end
-
-<<<<<<< HEAD
-# Bug https://github.com/llvm/llvm-project/issues/170241
-# XFAIL: Clang && Vulkan
-=======
-# Bug https://github.com/llvm/offload-test-suite/issues/533
-# XFAIL: DirectX && AMD
->>>>>>> 8561a860
-
-# REQUIRES: Double
-
-# RUN: split-file %s %t
-# RUN: %dxc_target -T cs_6_5 -Fo %t.o %t/source.hlsl
-# RUN: %offloader %t/pipeline.yaml %t.o
+#--- source.hlsl
+
+StructuredBuffer<float64_t4> InFloat : register(t4);
+RWStructuredBuffer<float64_t4> OutFloat : register(u5);
+
+
+[numthreads(4,1,1)]
+void main(uint32_t3 TID : SV_GroupThreadID) {
+  uint OutIdx = TID.x * 3;
+
+  // Float
+  OutFloat[OutIdx] = WaveReadLaneAt(InFloat[TID.x], TID.x);
+  float64_t4 ThreadInFloat = {InFloat[TID.x].xyz, InFloat[TID.x].w};
+  OutFloat[OutIdx + 1] =  WaveReadLaneAt(ThreadInFloat, TID.x);;
+  OutFloat[OutIdx + 2].xy = WaveReadLaneAt(InFloat[TID.x].xy, TID.x);
+}
+
+//--- pipeline.yaml
+
+---
+Shaders:
+  - Stage: Compute
+    Entry: main
+    DispatchSize: [4, 1, 1]
+Buffers:
+  - Name: InFloat
+    Format: Float64
+    Stride: 16
+    Data: [0, 1, 2, 3, 4, 5, 6, 7, 8, 9, 10, 11 ]
+  - Name: OutFloat
+    Format: Float64
+    Stride: 16
+    FillSize: 288
+  - Name: ExpectedOutFloat # The result we expect
+    Format: Float64
+    Stride: 16
+    Data: [ 0, 1, 2, 3, 0, 1, 2, 3, 0, 1, 0, 0, 4, 5, 6, 7, 4, 5, 6, 7, 4, 5, 0, 0, 8, 9, 10, 11, 8, 9, 10, 11, 8, 9, 0, 0 ]
+Results:
+  - Result: TestFloat
+    Rule: BufferExact
+    Actual: OutFloat
+    Expected: ExpectedOutFloat
+DescriptorSets:
+  - Resources:
+    - Name: InFloat
+      Kind: StructuredBuffer
+      DirectXBinding:
+        Register: 4
+        Space: 0
+      VulkanBinding:
+        Binding: 4
+    - Name: OutFloat
+      Kind: RWStructuredBuffer
+      DirectXBinding:
+        Register: 5
+        Space: 0
+      VulkanBinding:
+        Binding: 5
+...
+#--- end
+
+# Bug https://github.com/llvm/llvm-project/issues/170241
+# XFAIL: Clang && Vulkan
+
+# Bug https://github.com/llvm/offload-test-suite/issues/533
+# XFAIL: DirectX && AMD
+
+# REQUIRES: Double
+
+# RUN: split-file %s %t
+# RUN: %dxc_target -T cs_6_5 -Fo %t.o %t/source.hlsl
+# RUN: %offloader %t/pipeline.yaml %t.o