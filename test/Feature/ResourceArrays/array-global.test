--- conflicted
+++ resolved
@@ -122,12 +122,9 @@
 # Unimplemented https://github.com/llvm/offload-test-suite/issues/305
 # XFAIL: Metal
 
-<<<<<<< HEAD
-=======
 # Bug https://github.com/llvm/llvm-project/issues/149561
 # XFAIL: Clang-Vulkan && !VK_KHR_shader_float_controls2
 
->>>>>>> e517dcf8
 # RUN: split-file %s %t
 # RUN: %if !Vulkan %{ %dxc_target -T cs_6_0 -Fo %t.o %t/source.hlsl %}
 # RUN: %if Vulkan %{ %dxc_target -T cs_6_0 -fspv-target-env=vulkan1.3 -fspv-extension=DXC -Fo %t.o %t/source.hlsl %}
