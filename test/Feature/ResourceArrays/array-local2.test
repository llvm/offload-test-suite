--- conflicted
+++ resolved
@@ -76,11 +76,7 @@
 
 # DXC-DirectX has a bug here because it does not create a local copy
 # of a function argument if the type is resource or resource array.
-<<<<<<< HEAD
-# https://github.com/microsoft/DirectXShaderCompiler/issues/7678
-=======
 # Bug https://github.com/microsoft/DirectXShaderCompiler/issues/7678
->>>>>>> 36a87a8f
 # XFAIL: DXC-DirectX
 
 # DXC-Vulkan support for arrays of RWStructuredBuffer are pretty broken.
