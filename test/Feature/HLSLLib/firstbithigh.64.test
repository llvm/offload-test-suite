--- conflicted
+++ resolved
@@ -92,13 +92,11 @@
 # Bug https://github.com/llvm/llvm-project/issues/143171
 # XFAIL: Clang && Vulkan
 
-<<<<<<< HEAD
 # Bug https://github.com/llvm/offload-test-suite/issues/567
 # XFAIL: QC && DirectX
-=======
+
 # Bug https://github.com/llvm/offload-test-suite/issues/324
 # XFAIL: NV && DirectX
->>>>>>> 798c39b7
 
 # RUN: split-file %s %t
 # RUN: %dxc_target -T cs_6_5 -Fo %t.o %t/source.hlsl
