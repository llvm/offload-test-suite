--- conflicted
+++ resolved
@@ -40,12 +40,9 @@
 ...
 #--- end
 
-<<<<<<< HEAD
-=======
 # Tracking issue: https://github.com/llvm/llvm-project/issues/148270
 # XFAIL: Intel
 
->>>>>>> aa6cd052
 # RUN: split-file %s %t
 # RUN: %dxc_target -T cs_6_0 -E CSMain -Fo %t.o %t/source.hlsl
 # RUN: %offloader %t/pipeline.yaml %t.o | FileCheck %s
