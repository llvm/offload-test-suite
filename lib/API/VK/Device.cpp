//===- VX/Device.cpp - Vulkan Device API ----------------------------------===//
//
// Part of the LLVM Project, under the Apache License v2.0 with LLVM Exceptions.
// See https://llvm.org/LICENSE.txt for license information.
// SPDX-License-Identifier: Apache-2.0 WITH LLVM-exception
//
//===----------------------------------------------------------------------===//
//
//
//===----------------------------------------------------------------------===//

#include "API/Device.h"
#include "Support/Pipeline.h"
#include "llvm/Support/Error.h"

#include <memory>
#include <numeric>
#include <system_error>
#include <vulkan/vulkan.h>

using namespace offloadtest;

#define VKFormats(FMT)                                                         \
  if (Channels == 1)                                                           \
    return VK_FORMAT_R32_##FMT;                                                \
  if (Channels == 2)                                                           \
    return VK_FORMAT_R32G32_##FMT;                                             \
  if (Channels == 3)                                                           \
    return VK_FORMAT_R32G32B32_##FMT;                                          \
  if (Channels == 4)                                                           \
    return VK_FORMAT_R32G32B32A32_##FMT;

static VkFormat getVKFormat(DataFormat Format, int Channels) {
  switch (Format) {
  case DataFormat::Int32:
    VKFormats(SINT) break;
  case DataFormat::Float32:
    VKFormats(SFLOAT) break;
  default:
    llvm_unreachable("Unsupported Resource format specified");
  }
  return VK_FORMAT_UNDEFINED;
}

static VkDescriptorType getDescriptorType(const ResourceKind RK) {
  switch (RK) {
  case ResourceKind::Buffer:
  case ResourceKind::RWBuffer:
    return VK_DESCRIPTOR_TYPE_STORAGE_TEXEL_BUFFER;
  case ResourceKind::Texture2D:
    return VK_DESCRIPTOR_TYPE_SAMPLED_IMAGE;
  case ResourceKind::RWTexture2D:
    return VK_DESCRIPTOR_TYPE_STORAGE_IMAGE;
  case ResourceKind::ByteAddressBuffer:
  case ResourceKind::RWByteAddressBuffer:
  case ResourceKind::StructuredBuffer:
  case ResourceKind::RWStructuredBuffer:
    return VK_DESCRIPTOR_TYPE_STORAGE_BUFFER;
  case ResourceKind::ConstantBuffer:
    return VK_DESCRIPTOR_TYPE_UNIFORM_BUFFER;
  }
  llvm_unreachable("All cases handled");
}

static VkBufferUsageFlagBits getFlagBits(const ResourceKind RK) {
  switch (RK) {
  case ResourceKind::Buffer:
    return VK_BUFFER_USAGE_UNIFORM_TEXEL_BUFFER_BIT;
  case ResourceKind::RWBuffer:
    return VK_BUFFER_USAGE_STORAGE_TEXEL_BUFFER_BIT;
  case ResourceKind::ByteAddressBuffer:
  case ResourceKind::RWByteAddressBuffer:
  case ResourceKind::StructuredBuffer:
  case ResourceKind::RWStructuredBuffer:
    return VK_BUFFER_USAGE_STORAGE_BUFFER_BIT;
  case ResourceKind::ConstantBuffer:
    return VK_BUFFER_USAGE_UNIFORM_BUFFER_BIT;
  case ResourceKind::Texture2D:
  case ResourceKind::RWTexture2D:
    llvm_unreachable("Textures don't have buffer usage bits!");
  }
  llvm_unreachable("All cases handled");
}

static VkImageViewType getImageViewType(const ResourceKind RK) {
  switch (RK) {
  case ResourceKind::Texture2D:
  case ResourceKind::RWTexture2D:
    return VK_IMAGE_VIEW_TYPE_2D;
  case ResourceKind::Buffer:
  case ResourceKind::RWBuffer:
  case ResourceKind::ByteAddressBuffer:
  case ResourceKind::RWByteAddressBuffer:
  case ResourceKind::StructuredBuffer:
  case ResourceKind::RWStructuredBuffer:
  case ResourceKind::ConstantBuffer:
    llvm_unreachable("Not an image view!");
  }
}

static std::string getMessageSeverityString(
    VkDebugUtilsMessageSeverityFlagBitsEXT MessageSeverity) {
  if (MessageSeverity & VK_DEBUG_UTILS_MESSAGE_SEVERITY_ERROR_BIT_EXT)
    return "Error";
  if (MessageSeverity & VK_DEBUG_UTILS_MESSAGE_SEVERITY_WARNING_BIT_EXT)
    return "Warning";
  if (MessageSeverity & VK_DEBUG_UTILS_MESSAGE_SEVERITY_INFO_BIT_EXT)
    return "Info";
  if (MessageSeverity & VK_DEBUG_UTILS_MESSAGE_SEVERITY_VERBOSE_BIT_EXT)
    return "Verbose";
  return "Unknown";
}

static VkBool32
debugCallback(VkDebugUtilsMessageSeverityFlagBitsEXT MessageSeverity,
              VkDebugUtilsMessageTypeFlagsEXT MessageType,
              const VkDebugUtilsMessengerCallbackDataEXT *Data, void *) {
  // Only interested in messages from the validation layers.
  if (!(MessageType & VK_DEBUG_UTILS_MESSAGE_TYPE_VALIDATION_BIT_EXT))
    return VK_FALSE;

  llvm::dbgs() << "Validation " << getMessageSeverityString(MessageSeverity);
  llvm::dbgs() << ": [ " << Data->pMessageIdName << " ]\n";
  llvm::dbgs() << Data->pMessage;

  for (uint32_t I = 0; I < Data->objectCount; I++) {
    llvm::dbgs() << '\n';
    if (Data->pObjects[I].pObjectName) {
      llvm::dbgs() << "[" << Data->pObjects[I].pObjectName << "]";
    }
  }
  llvm::dbgs() << '\n';

  // Return true to turn the validation error or warning into an error in the
  // vulkan API. This should causes tests to fail.
  const bool IsErrorOrWarning =
      MessageSeverity & (VK_DEBUG_UTILS_MESSAGE_SEVERITY_ERROR_BIT_EXT |
                         VK_DEBUG_UTILS_MESSAGE_SEVERITY_WARNING_BIT_EXT);
  if (IsErrorOrWarning)
    return VK_TRUE;

  // Continue to run even with VERBOSE and INFO messages.
  return VK_FALSE;
}

static VkDebugUtilsMessengerEXT registerDebugUtilCallback(VkInstance Instance) {
  VkDebugUtilsMessengerCreateInfoEXT CreateInfo = {};
  CreateInfo.sType = VK_STRUCTURE_TYPE_DEBUG_UTILS_MESSENGER_CREATE_INFO_EXT;
  CreateInfo.messageSeverity = VK_DEBUG_UTILS_MESSAGE_SEVERITY_VERBOSE_BIT_EXT |
                               VK_DEBUG_UTILS_MESSAGE_SEVERITY_WARNING_BIT_EXT |
                               VK_DEBUG_UTILS_MESSAGE_SEVERITY_ERROR_BIT_EXT;
  CreateInfo.messageType = VK_DEBUG_UTILS_MESSAGE_TYPE_GENERAL_BIT_EXT |
                           VK_DEBUG_UTILS_MESSAGE_TYPE_VALIDATION_BIT_EXT |
                           VK_DEBUG_UTILS_MESSAGE_TYPE_PERFORMANCE_BIT_EXT;
  CreateInfo.pfnUserCallback = debugCallback;
  CreateInfo.pUserData = nullptr; // Optional
  auto Func = (PFN_vkCreateDebugUtilsMessengerEXT)vkGetInstanceProcAddr(
      Instance, "vkCreateDebugUtilsMessengerEXT");
  if (Func == nullptr)
    return VK_NULL_HANDLE;

  VkDebugUtilsMessengerEXT DebugMessenger;
  Func(Instance, &CreateInfo, nullptr, &DebugMessenger);
  return DebugMessenger;
}

namespace {

class VKDevice : public offloadtest::Device {
private:
  VkPhysicalDevice Device;
  VkPhysicalDeviceProperties Props;
  Capabilities Caps;
  using LayerVector = std::vector<VkLayerProperties>;
  LayerVector Layers;
  using ExtensionVector = std::vector<VkExtensionProperties>;
  ExtensionVector Extensions;

  struct BufferRef {
    VkBuffer Buffer;
    VkDeviceMemory Memory;
  };

<<<<<<< HEAD
  struct BufferSet {
    BufferRef Host;
    BufferRef Device;
    BufferSet(BufferRef Host, BufferRef Device) : Host(Host), Device(Device) {}
  };

  struct BufferBundle {
    llvm::SmallVector<BufferSet> BufferSets;
    uint64_t Size;
=======
  struct ImageRef {
    VkImage Image;
    VkSampler Sampler;
    VkDeviceMemory Memory;
  };

  struct ResourceRef {
    ResourceRef(VkDescriptorType T, BufferRef H, BufferRef D, Buffer *P)
        : DescriptorType(T), Host(H), Device(D), BufferPtr(P) {
      assert(isBuffer());
    }
    ResourceRef(VkDescriptorType T, BufferRef H, ImageRef I, Buffer *P)
        : DescriptorType(T), Host(H), Image(I), BufferPtr(P) {
      assert(isImage());
    }

    bool isImage() const {
      return DescriptorType == VK_DESCRIPTOR_TYPE_STORAGE_IMAGE ||
             DescriptorType == VK_DESCRIPTOR_TYPE_SAMPLED_IMAGE;
    }

    bool isBuffer() const {
      return DescriptorType == VK_DESCRIPTOR_TYPE_STORAGE_BUFFER ||
             DescriptorType == VK_DESCRIPTOR_TYPE_UNIFORM_BUFFER ||
             DescriptorType == VK_DESCRIPTOR_TYPE_STORAGE_TEXEL_BUFFER ||
             DescriptorType == VK_DESCRIPTOR_TYPE_UNIFORM_TEXEL_BUFFER;
    }

    bool isReadWrite() const {
      return DescriptorType == VK_DESCRIPTOR_TYPE_STORAGE_IMAGE ||
             DescriptorType == VK_DESCRIPTOR_TYPE_STORAGE_BUFFER ||
             DescriptorType == VK_DESCRIPTOR_TYPE_STORAGE_TEXEL_BUFFER;
    }

    uint32_t size() const { return BufferPtr->size(); }

    VkDescriptorType DescriptorType;
    BufferRef Host;
    BufferRef Device;
    ImageRef Image;
    Buffer *BufferPtr;
>>>>>>> a5187ec7
  };

  struct InvocationState {
    VkDevice Device;
    VkQueue Queue;
    VkCommandPool CmdPool;
    VkCommandBuffer CmdBuffer;
    VkPipelineLayout PipelineLayout;
    VkDescriptorPool Pool;
    VkPipelineCache PipelineCache;
    VkShaderModule Shader;
    VkPipeline Pipeline;

    llvm::SmallVector<VkDescriptorSetLayout> DescriptorSetLayouts;
    llvm::SmallVector<BufferBundle> Buffers;
    llvm::SmallVector<VkDescriptorSet> DescriptorSets;
    llvm::SmallVector<VkBufferView> BufferViews;
    llvm::SmallVector<VkImageView> ImageViews;
  };

public:
  VKDevice(VkPhysicalDevice D) : Device(D) {
    vkGetPhysicalDeviceProperties(Device, &Props);
    const uint64_t StrSz =
        strnlen(Props.deviceName, VK_MAX_PHYSICAL_DEVICE_NAME_SIZE);
    Description = std::string(Props.deviceName, StrSz);
  }
  VKDevice(const VKDevice &) = default;

  ~VKDevice() override = default;

  llvm::StringRef getAPIName() const override { return "Vulkan"; }
  GPUAPI getAPI() const override { return GPUAPI::Vulkan; }

  const Capabilities &getCapabilities() override {
    if (Caps.empty())
      queryCapabilities();
    return Caps;
  }

  const LayerVector &getLayers() {
    if (Layers.empty())
      queryLayers();
    return Layers;
  }

  bool isLayerSupported(llvm::StringRef QueryName) {
    for (auto Layer : getLayers()) {
      if (Layer.layerName == QueryName)
        return true;
    }
    return false;
  }

  const ExtensionVector &getExtensions() {
    if (Extensions.empty())
      queryExtensions();
    return Extensions;
  }

  bool isExtensionSupported(llvm::StringRef QueryName) {
    for (const auto &Ext : getExtensions()) {
      if (Ext.extensionName == QueryName)
        return true;
    }
    return false;
  }

  void printExtra(llvm::raw_ostream &OS) override {
    OS << "  Layers:\n";
    for (auto Layer : getLayers()) {
      uint64_t Sz = strnlen(Layer.layerName, VK_MAX_EXTENSION_NAME_SIZE);
      OS << "  - LayerName: " << llvm::StringRef(Layer.layerName, Sz) << "\n";
      OS << "    SpecVersion: " << Layer.specVersion << "\n";
      OS << "    ImplVersion: " << Layer.implementationVersion << "\n";
      Sz = strnlen(Layer.description, VK_MAX_DESCRIPTION_SIZE);
      OS << "    LayerDesc: " << llvm::StringRef(Layer.description, Sz) << "\n";
    }

    OS << "  Extensions:\n";
    for (const auto &Ext : getExtensions()) {
      OS << "  - ExtensionName: " << llvm::StringRef(Ext.extensionName) << "\n";
      OS << "    SpecVersion: " << Ext.specVersion << "\n";
    }
  }

  const VkPhysicalDeviceProperties &getProps() const { return Props; }

private:
  void queryCapabilities() {

    VkPhysicalDeviceFeatures2 Features{};
    Features.sType = VK_STRUCTURE_TYPE_PHYSICAL_DEVICE_FEATURES_2;
    VkPhysicalDeviceVulkan11Features Features11{};
    Features11.sType = VK_STRUCTURE_TYPE_PHYSICAL_DEVICE_VULKAN_1_1_FEATURES;
    VkPhysicalDeviceVulkan12Features Features12{};
    Features12.sType = VK_STRUCTURE_TYPE_PHYSICAL_DEVICE_VULKAN_1_2_FEATURES;
    VkPhysicalDeviceVulkan13Features Features13{};
    Features13.sType = VK_STRUCTURE_TYPE_PHYSICAL_DEVICE_VULKAN_1_3_FEATURES;
    VkPhysicalDeviceVulkan14Features Features14{};
    Features14.sType = VK_STRUCTURE_TYPE_PHYSICAL_DEVICE_VULKAN_1_4_FEATURES;

    Features.pNext = &Features11;
    Features11.pNext = &Features12;
    Features12.pNext = &Features13;
    Features13.pNext = &Features14;
    Features14.pNext = NULL;
    vkGetPhysicalDeviceFeatures2(Device, &Features);

    Caps.insert(std::make_pair(
        "APIMajorVersion",
        make_capability<uint32_t>("APIMajorVersion",
                                  VK_API_VERSION_MAJOR(Props.apiVersion))));

    Caps.insert(std::make_pair(
        "APIMinorVersion",
        make_capability<uint32_t>("APIMinorVersion",
                                  VK_API_VERSION_MINOR(Props.apiVersion))));

#define VULKAN_FEATURE_BOOL(Name)                                              \
  Caps.insert(std::make_pair(                                                  \
      #Name, make_capability<bool>(#Name, Features.features.Name)));
#define VULKAN11_FEATURE_BOOL(Name)                                            \
  Caps.insert(                                                                 \
      std::make_pair(#Name, make_capability<bool>(#Name, Features11.Name)));
#define VULKAN12_FEATURE_BOOL(Name)                                            \
  Caps.insert(                                                                 \
      std::make_pair(#Name, make_capability<bool>(#Name, Features12.Name)));
#define VULKAN13_FEATURE_BOOL(Name)                                            \
  Caps.insert(                                                                 \
      std::make_pair(#Name, make_capability<bool>(#Name, Features13.Name)));
#define VULKAN14_FEATURE_BOOL(Name)                                            \
  Caps.insert(                                                                 \
      std::make_pair(#Name, make_capability<bool>(#Name, Features14.Name)));
#include "VKFeatures.def"
  }

  void queryLayers() {
    assert(Layers.empty() && "Should not be called twice!");
    uint32_t LayerCount;
    vkEnumerateInstanceLayerProperties(&LayerCount, nullptr);

    if (LayerCount == 0)
      return;

    Layers.insert(Layers.begin(), LayerCount, VkLayerProperties());
    vkEnumerateInstanceLayerProperties(&LayerCount, Layers.data());
  }

  void queryExtensions() {
    assert(Extensions.empty() && "Should not be called twice!");
    uint32_t ExtCount;
    vkEnumerateDeviceExtensionProperties(Device, nullptr, &ExtCount, nullptr);

    if (ExtCount == 0)
      return;

    Extensions.insert(Extensions.begin(), ExtCount, VkExtensionProperties());
    vkEnumerateDeviceExtensionProperties(Device, nullptr, &ExtCount,
                                         Extensions.data());
  }

public:
  llvm::Error createDevice(InvocationState &IS) {

    // Find a queue that supports compute
    uint32_t QueueCount = 0;
    vkGetPhysicalDeviceQueueFamilyProperties(Device, &QueueCount, 0);
    const std::unique_ptr<VkQueueFamilyProperties[]> QueueFamilyProps =
        std::unique_ptr<VkQueueFamilyProperties[]>(
            new VkQueueFamilyProperties[QueueCount]);
    vkGetPhysicalDeviceQueueFamilyProperties(Device, &QueueCount,
                                             QueueFamilyProps.get());
    uint32_t QueueIdx = 0;
    for (; QueueIdx < QueueCount; ++QueueIdx)
      if (QueueFamilyProps.get()[QueueIdx].queueFlags & VK_QUEUE_COMPUTE_BIT)
        break;
    if (QueueIdx >= QueueCount)
      return llvm::createStringError(std::errc::no_such_device,
                                     "No compute queue found.");

    VkDeviceQueueCreateInfo QueueInfo = {};
    const float QueuePriority = 0.0f;
    QueueInfo.sType = VK_STRUCTURE_TYPE_DEVICE_QUEUE_CREATE_INFO;
    QueueInfo.queueFamilyIndex = QueueIdx;
    QueueInfo.queueCount = 1;
    QueueInfo.pQueuePriorities = &QueuePriority;

    VkDeviceCreateInfo DeviceInfo = {};
    DeviceInfo.sType = VK_STRUCTURE_TYPE_DEVICE_CREATE_INFO;
    DeviceInfo.queueCreateInfoCount = 1;
    DeviceInfo.pQueueCreateInfos = &QueueInfo;

    VkPhysicalDeviceFeatures2 Features{};
    Features.sType = VK_STRUCTURE_TYPE_PHYSICAL_DEVICE_FEATURES_2;
    VkPhysicalDeviceVulkan11Features Features11{};
    Features11.sType = VK_STRUCTURE_TYPE_PHYSICAL_DEVICE_VULKAN_1_1_FEATURES;
    VkPhysicalDeviceVulkan12Features Features12{};
    Features12.sType = VK_STRUCTURE_TYPE_PHYSICAL_DEVICE_VULKAN_1_2_FEATURES;
    VkPhysicalDeviceVulkan13Features Features13{};
    Features13.sType = VK_STRUCTURE_TYPE_PHYSICAL_DEVICE_VULKAN_1_3_FEATURES;
    VkPhysicalDeviceVulkan14Features Features14{};
    Features14.sType = VK_STRUCTURE_TYPE_PHYSICAL_DEVICE_VULKAN_1_4_FEATURES;

    Features.pNext = &Features11;
    Features11.pNext = &Features12;
    Features12.pNext = &Features13;
    Features13.pNext = &Features14;
    Features14.pNext = NULL;
    vkGetPhysicalDeviceFeatures2(Device, &Features);

    DeviceInfo.pEnabledFeatures = &Features.features;
    DeviceInfo.pNext = Features.pNext;

    if (vkCreateDevice(Device, &DeviceInfo, nullptr, &IS.Device))
      return llvm::createStringError(std::errc::no_such_device,
                                     "Could not create Vulkan logical device.");
    vkGetDeviceQueue(IS.Device, QueueIdx, 0, &IS.Queue);

    VkCommandPoolCreateInfo CmdPoolInfo = {};
    CmdPoolInfo.sType = VK_STRUCTURE_TYPE_COMMAND_POOL_CREATE_INFO;
    CmdPoolInfo.queueFamilyIndex = QueueIdx;
    CmdPoolInfo.flags = VK_COMMAND_POOL_CREATE_RESET_COMMAND_BUFFER_BIT;

    if (vkCreateCommandPool(IS.Device, &CmdPoolInfo, nullptr, &IS.CmdPool))
      return llvm::createStringError(std::errc::device_or_resource_busy,
                                     "Could not create command pool.");
    return llvm::Error::success();
  }

  llvm::Error createCommandBuffer(InvocationState &IS) {
    VkCommandBufferAllocateInfo CBufAllocInfo = {};
    CBufAllocInfo.sType = VK_STRUCTURE_TYPE_COMMAND_BUFFER_ALLOCATE_INFO;
    CBufAllocInfo.commandPool = IS.CmdPool;
    CBufAllocInfo.level = VK_COMMAND_BUFFER_LEVEL_PRIMARY;
    CBufAllocInfo.commandBufferCount = 1;
    if (vkAllocateCommandBuffers(IS.Device, &CBufAllocInfo, &IS.CmdBuffer))
      return llvm::createStringError(std::errc::device_or_resource_busy,
                                     "Could not create command buffer.");
    VkCommandBufferBeginInfo BufferInfo = {};
    BufferInfo.sType = VK_STRUCTURE_TYPE_COMMAND_BUFFER_BEGIN_INFO;
    if (vkBeginCommandBuffer(IS.CmdBuffer, &BufferInfo))
      return llvm::createStringError(std::errc::device_or_resource_busy,
                                     "Could not begin command buffer.");
    return llvm::Error::success();
  }

  llvm::Expected<BufferRef> createBuffer(InvocationState &IS,
                                         VkBufferUsageFlags Usage,
                                         VkMemoryPropertyFlags MemoryFlags,
                                         size_t Size, void *Data = nullptr) {
    VkBuffer Buffer;
    VkDeviceMemory Memory;
    VkBufferCreateInfo BufferInfo = {};
    BufferInfo.sType = VK_STRUCTURE_TYPE_BUFFER_CREATE_INFO;
    BufferInfo.size = Size;
    BufferInfo.usage = Usage;
    BufferInfo.sharingMode = VK_SHARING_MODE_EXCLUSIVE;

    if (vkCreateBuffer(IS.Device, &BufferInfo, nullptr, &Buffer))
      return llvm::createStringError(std::errc::not_enough_memory,
                                     "Could not create buffer.");

    VkMemoryRequirements MemReqs;
    vkGetBufferMemoryRequirements(IS.Device, Buffer, &MemReqs);
    VkMemoryAllocateInfo AllocInfo = {};
    AllocInfo.sType = VK_STRUCTURE_TYPE_MEMORY_ALLOCATE_INFO;
    AllocInfo.allocationSize = MemReqs.size;

    VkPhysicalDeviceMemoryProperties MemProperties;
    vkGetPhysicalDeviceMemoryProperties(Device, &MemProperties);
    uint32_t MemIdx = 0;
    for (; MemIdx < MemProperties.memoryTypeCount;
         ++MemIdx, MemReqs.memoryTypeBits >>= 1) {
      if ((MemReqs.memoryTypeBits & VK_MEMORY_PROPERTY_DEVICE_LOCAL_BIT) &&
          ((MemProperties.memoryTypes[MemIdx].propertyFlags & MemoryFlags) ==
           MemoryFlags)) {
        break;
      }
    }
    if (MemIdx >= MemProperties.memoryTypeCount)
      return llvm::createStringError(std::errc::not_enough_memory,
                                     "Could not identify appropriate memory.");

    AllocInfo.memoryTypeIndex = MemIdx;

    if (vkAllocateMemory(IS.Device, &AllocInfo, nullptr, &Memory))
      return llvm::createStringError(std::errc::not_enough_memory,
                                     "Memory allocation failed.");
    if (Data) {
      void *Dst = nullptr;
      if (vkMapMemory(IS.Device, Memory, 0, Size, 0, &Dst))
        return llvm::createStringError(std::errc::not_enough_memory,
                                       "Failed to map memory.");
      memcpy(Dst, Data, Size);

      VkMappedMemoryRange Range = {};
      Range.sType = VK_STRUCTURE_TYPE_MAPPED_MEMORY_RANGE;
      Range.memory = Memory;
      Range.offset = 0;
      Range.size = VK_WHOLE_SIZE;
      vkFlushMappedMemoryRanges(IS.Device, 1, &Range);

      vkUnmapMemory(IS.Device, Memory);
    }

    if (vkBindBufferMemory(IS.Device, Buffer, Memory, 0))
      return llvm::createStringError(std::errc::not_enough_memory,
                                     "Failed to bind buffer to memory.");

    return BufferRef{Buffer, Memory};
  }

  llvm::Expected<ResourceRef> createImage(InvocationState &IS, Resource &R,
                                          BufferRef &Host) {
    const offloadtest::Buffer &B = *R.BufferPtr;
    VkImageCreateInfo ImageCreateInfo = {};
    ImageCreateInfo.sType = VK_STRUCTURE_TYPE_IMAGE_CREATE_INFO;
    ImageCreateInfo.imageType = VK_IMAGE_TYPE_2D;
    ImageCreateInfo.format = getVKFormat(B.Format, B.Channels);
    ImageCreateInfo.mipLevels = 1;
    ImageCreateInfo.arrayLayers = 1;
    ImageCreateInfo.samples = VK_SAMPLE_COUNT_1_BIT;
    ImageCreateInfo.tiling = VK_IMAGE_TILING_OPTIMAL;
    ImageCreateInfo.sharingMode = VK_SHARING_MODE_EXCLUSIVE;
    // Set initial layout of the image to undefined
    ImageCreateInfo.initialLayout = VK_IMAGE_LAYOUT_UNDEFINED;
    ImageCreateInfo.extent = {static_cast<uint32_t>(B.OutputProps.Width),
                              static_cast<uint32_t>(B.OutputProps.Height), 1};
    ImageCreateInfo.usage =
        VK_IMAGE_USAGE_TRANSFER_DST_BIT |
        (R.isReadWrite()
             ? (VK_IMAGE_USAGE_STORAGE_BIT | VK_IMAGE_USAGE_TRANSFER_SRC_BIT)
             : VK_IMAGE_USAGE_SAMPLED_BIT);

    VkImage Image;
    if (vkCreateImage(IS.Device, &ImageCreateInfo, nullptr, &Image))
      return llvm::createStringError(std::errc::io_error,
                                     "Failed to create image.");

    VkSampler Sampler = 0;

    VkMemoryRequirements MemReqs;
    vkGetImageMemoryRequirements(IS.Device, Image, &MemReqs);
    VkMemoryAllocateInfo AllocInfo = {};
    AllocInfo.sType = VK_STRUCTURE_TYPE_MEMORY_ALLOCATE_INFO;
    AllocInfo.allocationSize = MemReqs.size;

    VkDeviceMemory Memory;
    if (vkAllocateMemory(IS.Device, &AllocInfo, nullptr, &Memory))
      return llvm::createStringError(std::errc::not_enough_memory,
                                     "Image memory allocation failed.");
    if (vkBindImageMemory(IS.Device, Image, Memory, 0))
      return llvm::createStringError(std::errc::not_enough_memory,
                                     "Image memory binding failed.");

    return ResourceRef(getDescriptorType(R.Kind), Host,
                       ImageRef{Image, Sampler, Memory}, R.BufferPtr);
  }

  llvm::Error createBuffer(Resource &R, InvocationState &IS) {
<<<<<<< HEAD
    BufferBundle Bundle;
    for (auto &ResData : R.BufferPtr->Data) {
      auto ExHostBuf = createBuffer(
          IS,
          VK_BUFFER_USAGE_TRANSFER_SRC_BIT | VK_BUFFER_USAGE_TRANSFER_DST_BIT,
          VK_MEMORY_PROPERTY_HOST_VISIBLE_BIT, R.size(), ResData.get());
      if (!ExHostBuf)
        return ExHostBuf.takeError();

      auto ExDeviceBuf =
          createBuffer(IS,
                       getFlagBits(R.Kind) | VK_BUFFER_USAGE_TRANSFER_SRC_BIT |
                           VK_BUFFER_USAGE_TRANSFER_DST_BIT,
                       VK_MEMORY_PROPERTY_DEVICE_LOCAL_BIT, R.size());
      if (!ExDeviceBuf)
        return ExDeviceBuf.takeError();

      VkBufferCopy Copy = {};
      Copy.size = R.size();
      vkCmdCopyBuffer(IS.CmdBuffer, ExHostBuf->Buffer, ExDeviceBuf->Buffer, 1,
                      &Copy);
      Bundle.BufferSets.emplace_back(*ExHostBuf, *ExDeviceBuf);
    }
    Bundle.Size = R.size();
    IS.Buffers.push_back(Bundle);
=======
    auto ExHostBuf = createBuffer(
        IS, VK_BUFFER_USAGE_TRANSFER_SRC_BIT | VK_BUFFER_USAGE_TRANSFER_DST_BIT,
        VK_MEMORY_PROPERTY_HOST_VISIBLE_BIT, R.size(), R.BufferPtr->Data.get());
    if (!ExHostBuf)
      return ExHostBuf.takeError();

    if (R.isTexture()) {
      auto ExImageRef = createImage(IS, R, *ExHostBuf);
      if (!ExImageRef)
        return ExImageRef.takeError();

      IS.Buffers.push_back(*ExImageRef);
      return llvm::Error::success();
    }

    auto ExDeviceBuf =
        createBuffer(IS,
                     getFlagBits(R.Kind) | VK_BUFFER_USAGE_TRANSFER_SRC_BIT |
                         VK_BUFFER_USAGE_TRANSFER_DST_BIT,
                     VK_MEMORY_PROPERTY_DEVICE_LOCAL_BIT, R.size());
    if (!ExDeviceBuf)
      return ExDeviceBuf.takeError();

    VkBufferCopy Copy = {};
    Copy.size = R.size();
    vkCmdCopyBuffer(IS.CmdBuffer, ExHostBuf->Buffer, ExDeviceBuf->Buffer, 1,
                    &Copy);

    IS.Buffers.push_back(ResourceRef(getDescriptorType(R.Kind), *ExHostBuf,
                                     *ExDeviceBuf, R.BufferPtr));

>>>>>>> a5187ec7
    return llvm::Error::success();
  }

  llvm::Error createBuffers(Pipeline &P, InvocationState &IS) {
    for (auto &D : P.Sets) {
      for (auto &R : D.Resources) {
        if (auto Err = createBuffer(R, IS))
          return Err;
      }
    }
    return llvm::Error::success();
  }

  llvm::Error executeCommandBuffer(InvocationState &IS,
                                   VkPipelineStageFlags WaitMask = 0) {
    if (vkEndCommandBuffer(IS.CmdBuffer))
      return llvm::createStringError(std::errc::device_or_resource_busy,
                                     "Could not end command buffer.");

    VkSubmitInfo SubmitInfo = {};
    SubmitInfo.sType = VK_STRUCTURE_TYPE_SUBMIT_INFO;
    SubmitInfo.commandBufferCount = 1;
    SubmitInfo.pCommandBuffers = &IS.CmdBuffer;
    SubmitInfo.pWaitDstStageMask = &WaitMask;
    VkFenceCreateInfo FenceInfo = {};
    FenceInfo.sType = VK_STRUCTURE_TYPE_FENCE_CREATE_INFO;
    VkFence Fence;
    if (vkCreateFence(IS.Device, &FenceInfo, nullptr, &Fence))
      return llvm::createStringError(std::errc::device_or_resource_busy,
                                     "Could not create fence.");

    // Submit to the queue
    if (vkQueueSubmit(IS.Queue, 1, &SubmitInfo, Fence))
      return llvm::createStringError(std::errc::device_or_resource_busy,
                                     "Failed to submit to queue.");
    if (vkWaitForFences(IS.Device, 1, &Fence, VK_TRUE, UINT64_MAX))
      return llvm::createStringError(std::errc::device_or_resource_busy,
                                     "Failed waiting for fence.");

    vkDestroyFence(IS.Device, Fence, nullptr);
    vkFreeCommandBuffers(IS.Device, IS.CmdPool, 1, &IS.CmdBuffer);
    return llvm::Error::success();
  }

  llvm::Error createDescriptorPool(Pipeline &P, InvocationState &IS) {

    constexpr VkDescriptorType DescriptorTypes[] = {
        VK_DESCRIPTOR_TYPE_SAMPLER,
        VK_DESCRIPTOR_TYPE_COMBINED_IMAGE_SAMPLER,
        VK_DESCRIPTOR_TYPE_SAMPLED_IMAGE,
        VK_DESCRIPTOR_TYPE_STORAGE_IMAGE,
        VK_DESCRIPTOR_TYPE_UNIFORM_TEXEL_BUFFER,
        VK_DESCRIPTOR_TYPE_STORAGE_TEXEL_BUFFER,
        VK_DESCRIPTOR_TYPE_UNIFORM_BUFFER,
        VK_DESCRIPTOR_TYPE_STORAGE_BUFFER};
    constexpr size_t DescriptorTypesSize =
        sizeof(DescriptorTypes) / sizeof(VkDescriptorType);
    uint32_t DescriptorCounts[DescriptorTypesSize] = {0};
    for (const auto &S : P.Sets) {
      for (const auto &R : S.Resources) {
<<<<<<< HEAD
        uint32_t Count = R.BufferPtr->ArraySize;
        if (isUniform(R.Kind))
          UniformBufferCount += Count;
        else if (R.isRaw())
          StorageBufferCount += Count;
        else
          TexelBufferCount += Count;
      }
    }
=======
        DescriptorCounts[getDescriptorType(R.Kind)]++;
      }
    }
    assert(std::accumulate(&DescriptorCounts[0],
                           &DescriptorCounts[DescriptorTypesSize],
                           0u) == P.getDescriptorCount() &&
           "Mismatch in descriptor type identification.");
>>>>>>> a5187ec7
    llvm::SmallVector<VkDescriptorPoolSize> PoolSizes;
    for (const VkDescriptorType Type : DescriptorTypes) {
      if (DescriptorCounts[Type] > 0) {
        llvm::outs() << "Descriptors: { type = " << Type
                     << ", count = " << DescriptorCounts[Type] << " }\n";
        VkDescriptorPoolSize PoolSize = {};
        PoolSize.type = Type;
        PoolSize.descriptorCount = DescriptorCounts[Type];
        PoolSizes.push_back(PoolSize);
      }
    }

    VkDescriptorPoolCreateInfo PoolCreateInfo = {};
    PoolCreateInfo.sType = VK_STRUCTURE_TYPE_DESCRIPTOR_POOL_CREATE_INFO;
    PoolCreateInfo.poolSizeCount = PoolSizes.size();
    PoolCreateInfo.pPoolSizes = PoolSizes.data();
    PoolCreateInfo.maxSets = P.Sets.size();
    if (vkCreateDescriptorPool(IS.Device, &PoolCreateInfo, nullptr, &IS.Pool))
      return llvm::createStringError(std::errc::device_or_resource_busy,
                                     "Failed to create descriptor pool.");
    return llvm::Error::success();
  }

  llvm::Error createDescriptorSets(Pipeline &P, InvocationState &IS) {
    for (const auto &S : P.Sets) {
      std::vector<VkDescriptorSetLayoutBinding> Bindings;
      for (const auto &R : S.Resources) {
        VkDescriptorSetLayoutBinding Binding = {};
        if (!R.VKBinding.has_value())
          return llvm::createStringError(std::errc::invalid_argument,
                                         "No VulkanBinding provided for '%s'",
                                         R.Name.c_str());
        Binding.binding = R.VKBinding->Binding;
        Binding.descriptorType = getDescriptorType(R.Kind);
        Binding.descriptorCount = R.BufferPtr->ArraySize;
        Binding.stageFlags = VK_SHADER_STAGE_COMPUTE_BIT;
        Bindings.push_back(Binding);
      }
      VkDescriptorSetLayoutCreateInfo LayoutCreateInfo = {};
      LayoutCreateInfo.sType =
          VK_STRUCTURE_TYPE_DESCRIPTOR_SET_LAYOUT_CREATE_INFO;
      LayoutCreateInfo.bindingCount = Bindings.size();
      LayoutCreateInfo.pBindings = Bindings.data();
      llvm::outs() << "Binding " << Bindings.size() << " descriptors.\n";
      VkDescriptorSetLayout Layout;
      if (vkCreateDescriptorSetLayout(IS.Device, &LayoutCreateInfo, nullptr,
                                      &Layout))
        return llvm::createStringError(
            std::errc::device_or_resource_busy,
            "Failed to create descriptor set layout.");
      IS.DescriptorSetLayouts.push_back(Layout);
    }

    VkPipelineLayoutCreateInfo PipelineCreateInfo = {};
    PipelineCreateInfo.sType = VK_STRUCTURE_TYPE_PIPELINE_LAYOUT_CREATE_INFO;
    PipelineCreateInfo.setLayoutCount = IS.DescriptorSetLayouts.size();
    PipelineCreateInfo.pSetLayouts = IS.DescriptorSetLayouts.data();
    if (vkCreatePipelineLayout(IS.Device, &PipelineCreateInfo, nullptr,
                               &IS.PipelineLayout))
      return llvm::createStringError(std::errc::device_or_resource_busy,
                                     "Failed to create pipeline layout.");

    VkDescriptorSetAllocateInfo DSAllocInfo = {};
    DSAllocInfo.sType = VK_STRUCTURE_TYPE_DESCRIPTOR_SET_ALLOCATE_INFO;
    DSAllocInfo.descriptorPool = IS.Pool;
    DSAllocInfo.descriptorSetCount = IS.DescriptorSetLayouts.size();
    DSAllocInfo.pSetLayouts = IS.DescriptorSetLayouts.data();
    assert(IS.DescriptorSets.empty());
    IS.DescriptorSets.insert(IS.DescriptorSets.begin(),
                             IS.DescriptorSetLayouts.size(), VkDescriptorSet());
    llvm::outs() << "Num Descriptor sets: " << IS.DescriptorSetLayouts.size()
                 << "\n";
    if (vkAllocateDescriptorSets(IS.Device, &DSAllocInfo,
                                 IS.DescriptorSets.data()))
      return llvm::createStringError(std::errc::device_or_resource_busy,
                                     "Failed to allocate descriptor sets.");

    union WriteDescriptorData {
      WriteDescriptorData() = default;
      WriteDescriptorData(VkDescriptorBufferInfo I) : BufferInfo(I) {}
      WriteDescriptorData(VkDescriptorImageInfo I) : ImageInfo(I) {}
      WriteDescriptorData(VkBufferView I) : BufferView(I) {}
      VkDescriptorBufferInfo BufferInfo;
      VkDescriptorImageInfo ImageInfo;
      VkBufferView BufferView;
    };
    llvm::SmallVector<VkWriteDescriptorSet> WriteDescriptors;
    assert(IS.BufferViews.empty());
    const uint32_t DescriptorCount = P.getDescriptorCount();

    // TODO: Vulkan descriptor arrays have the same binding for multiple
    // descriptor entries. We'll need to do something differently here to
    // support them, but I'm not completely sure what, so for now this is good
    // enough. This just allocates a block of data to store descriptor updates
    // using a union. Since only one descriptor is put into each update call
    // that's fine. For arrays we'll potentially need more than one, so the
    // union won't work.
    const std::unique_ptr<WriteDescriptorData[]> DescriptorData =
        std::unique_ptr<WriteDescriptorData[]>(
            new WriteDescriptorData[DescriptorCount]);

    uint32_t BufIdx = 0;
    for (uint32_t SetIdx = 0; SetIdx < P.Sets.size(); ++SetIdx) {
      for (uint32_t RIdx = 0; RIdx < P.Sets[SetIdx].Resources.size();
           ++RIdx, ++BufIdx) {
        const Resource &R = P.Sets[SetIdx].Resources[RIdx];
        // This is a hack... need a better way to do this.
<<<<<<< HEAD
        uint32_t IndexOfFirstBufferInArray;
        const bool IsRawOrUniform = R.isRaw();
        if (IsRawOrUniform) {
          IndexOfFirstBufferInArray = RawBufferInfos.size();
          for (auto BufSet : IS.Buffers[BufIdx].BufferSets) {
            const VkDescriptorBufferInfo BI = {BufSet.Device.Buffer, 0,
                                               VK_WHOLE_SIZE};
            RawBufferInfos.push_back(BI);
          }
        } else {
          IndexOfFirstBufferInArray = IS.BufferViews.size();
          const VkFormat Format =
              getVKFormat(R.BufferPtr->Format, R.BufferPtr->Channels);
          VkBufferViewCreateInfo ViewCreateInfo = {};
          ViewCreateInfo.sType = VK_STRUCTURE_TYPE_BUFFER_VIEW_CREATE_INFO;
          ViewCreateInfo.format = Format;
          ViewCreateInfo.range = VK_WHOLE_SIZE;
          for (auto BufSet : IS.Buffers[BufIdx].BufferSets) {
            ViewCreateInfo.buffer = BufSet.Device.Buffer;
            IS.BufferViews.push_back(VkBufferView{0});
            if (vkCreateBufferView(IS.Device, &ViewCreateInfo, nullptr,
                                   &IS.BufferViews.back()))
              return llvm::createStringError(std::errc::device_or_resource_busy,
                                             "Failed to create buffer view.");
=======
        if (R.isTexture()) {
          VkImageViewCreateInfo ViewCreateInfo = {};
          ViewCreateInfo.sType = VK_STRUCTURE_TYPE_IMAGE_VIEW_CREATE_INFO;
          ViewCreateInfo.viewType = getImageViewType(R.Kind);
          ViewCreateInfo.format =
              getVKFormat(R.BufferPtr->Format, R.BufferPtr->Channels);
          ViewCreateInfo.components = {
              VK_COMPONENT_SWIZZLE_R, VK_COMPONENT_SWIZZLE_G,
              VK_COMPONENT_SWIZZLE_B, VK_COMPONENT_SWIZZLE_A};
          ViewCreateInfo.subresourceRange.aspectMask =
              VK_IMAGE_ASPECT_COLOR_BIT;
          ViewCreateInfo.subresourceRange.baseMipLevel = 0;
          ViewCreateInfo.subresourceRange.baseArrayLayer = 0;
          ViewCreateInfo.subresourceRange.layerCount = 1;
          ViewCreateInfo.subresourceRange.levelCount = 1;
          ViewCreateInfo.image = IS.Buffers[BufIdx].Image.Image;
          VkImageView View = {0};
          if (vkCreateImageView(IS.Device, &ViewCreateInfo, nullptr, &View))
            return llvm::createStringError(std::errc::device_or_resource_busy,
                                           "Failed to create image view.");
          const VkDescriptorImageInfo ImageInfo = {
              IS.Buffers[BufIdx].Image.Sampler, View, VK_IMAGE_LAYOUT_GENERAL};
          DescriptorData[BufIdx] = ImageInfo;
          IS.ImageViews.push_back(View);
        } else {
          VkBufferViewCreateInfo ViewCreateInfo = {};
          const bool IsRawOrUniform = R.isRaw();
          const VkFormat Format =
              IsRawOrUniform
                  ? VK_FORMAT_UNDEFINED
                  : getVKFormat(R.BufferPtr->Format, R.BufferPtr->Channels);
          ViewCreateInfo.sType = VK_STRUCTURE_TYPE_BUFFER_VIEW_CREATE_INFO;
          ViewCreateInfo.buffer = IS.Buffers[BufIdx].Device.Buffer;
          ViewCreateInfo.format = Format;
          ViewCreateInfo.range = VK_WHOLE_SIZE;
          if (IsRawOrUniform) {
            const VkDescriptorBufferInfo BI = {IS.Buffers[BufIdx].Device.Buffer,
                                               0, VK_WHOLE_SIZE};
            DescriptorData[BufIdx] = BI;
          } else {
            VkBufferView View = {0};
            if (vkCreateBufferView(IS.Device, &ViewCreateInfo, nullptr, &View))
              return llvm::createStringError(std::errc::device_or_resource_busy,
                                             "Failed to create buffer view.");
            IS.BufferViews.push_back(View);
            DescriptorData[BufIdx] = View;
>>>>>>> a5187ec7
          }
        }

        VkWriteDescriptorSet WDS = {};
        WDS.sType = VK_STRUCTURE_TYPE_WRITE_DESCRIPTOR_SET;
        WDS.dstSet = IS.DescriptorSets[SetIdx];
<<<<<<< HEAD
        WDS.dstBinding = RIdx;
        WDS.descriptorCount = R.BufferPtr->ArraySize;
        WDS.descriptorType = getDescriptorType(R.Kind);
        if (IsRawOrUniform)
          WDS.pBufferInfo = RawBufferInfos.data() + IndexOfFirstBufferInArray;
        else
          WDS.pTexelBufferView =
              IS.BufferViews.data() + IndexOfFirstBufferInArray;
=======
        WDS.dstBinding = R.VKBinding->Binding;
        WDS.descriptorCount = 1;
        WDS.descriptorType = getDescriptorType(R.Kind);
        if (R.isTexture())
          WDS.pImageInfo = &DescriptorData[BufIdx].ImageInfo;
        else if (R.isRaw())
          WDS.pBufferInfo = &DescriptorData[BufIdx].BufferInfo;
        else
          WDS.pTexelBufferView = &DescriptorData[BufIdx].BufferView;
>>>>>>> a5187ec7
        llvm::outs() << "Updating Descriptor [" << BufIdx << "] { " << SetIdx
                     << ", " << RIdx << " }\n";
        WriteDescriptors.push_back(WDS);
      }
    }
    llvm::outs() << "WriteDescriptors: " << WriteDescriptors.size() << "\n";
    vkUpdateDescriptorSets(IS.Device, WriteDescriptors.size(),
                           WriteDescriptors.data(), 0, nullptr);
    return llvm::Error::success();
  }

  llvm::Error createShaderModule(llvm::StringRef Program, InvocationState &IS) {
    VkShaderModuleCreateInfo ShaderCreateInfo = {};
    ShaderCreateInfo.sType = VK_STRUCTURE_TYPE_SHADER_MODULE_CREATE_INFO;
    ShaderCreateInfo.codeSize = Program.size();
    ShaderCreateInfo.pCode = reinterpret_cast<const uint32_t *>(Program.data());
    if (vkCreateShaderModule(IS.Device, &ShaderCreateInfo, nullptr, &IS.Shader))
      return llvm::createStringError(std::errc::not_supported,
                                     "Failed to create shader module.");
    return llvm::Error::success();
  }

  llvm::Error createPipeline(Pipeline &P, InvocationState &IS) {
    VkPipelineCacheCreateInfo CacheCreateInfo = {};
    CacheCreateInfo.sType = VK_STRUCTURE_TYPE_PIPELINE_CACHE_CREATE_INFO;
    if (vkCreatePipelineCache(IS.Device, &CacheCreateInfo, nullptr,
                              &IS.PipelineCache))
      return llvm::createStringError(std::errc::device_or_resource_busy,
                                     "Failed to create pipeline cache.");

    VkPipelineShaderStageCreateInfo StageInfo = {};
    StageInfo.sType = VK_STRUCTURE_TYPE_PIPELINE_SHADER_STAGE_CREATE_INFO;
    StageInfo.stage = VK_SHADER_STAGE_COMPUTE_BIT;
    StageInfo.module = IS.Shader;
    StageInfo.pName = P.Shaders[0].Entry.c_str();

    VkComputePipelineCreateInfo PipelineCreateInfo = {};
    PipelineCreateInfo.sType = VK_STRUCTURE_TYPE_COMPUTE_PIPELINE_CREATE_INFO;
    PipelineCreateInfo.stage = StageInfo;
    PipelineCreateInfo.layout = IS.PipelineLayout;
    if (vkCreateComputePipelines(IS.Device, IS.PipelineCache, 1,
                                 &PipelineCreateInfo, nullptr, &IS.Pipeline))
      return llvm::createStringError(std::errc::device_or_resource_busy,
                                     "Failed to create pipeline.");

    return llvm::Error::success();
  }

  void copyResourceDataToDevice(InvocationState &IS, ResourceRef &R) {
    if (R.isImage()) {
      const offloadtest::Buffer &B = *R.BufferPtr;
      VkBufferImageCopy BufferCopyRegion = {};
      BufferCopyRegion.imageSubresource.aspectMask = VK_IMAGE_ASPECT_COLOR_BIT;
      BufferCopyRegion.imageSubresource.mipLevel = 0;
      BufferCopyRegion.imageSubresource.baseArrayLayer = 0;
      BufferCopyRegion.imageSubresource.layerCount = 1;
      BufferCopyRegion.imageExtent.width = B.OutputProps.Width;
      BufferCopyRegion.imageExtent.height = B.OutputProps.Height;
      BufferCopyRegion.imageExtent.depth = 1;
      BufferCopyRegion.bufferOffset = 0;

      VkImageSubresourceRange SubRange = {};
      SubRange.aspectMask = VK_IMAGE_ASPECT_COLOR_BIT;
      SubRange.baseMipLevel = 0;
      SubRange.levelCount = 1;
      SubRange.layerCount = 1;

      VkImageMemoryBarrier ImageBarrier = {};
      ImageBarrier.sType = VK_STRUCTURE_TYPE_IMAGE_MEMORY_BARRIER;

      ImageBarrier.image = R.Image.Image;
      ImageBarrier.subresourceRange = SubRange;
      ImageBarrier.srcAccessMask = 0;
      ImageBarrier.dstAccessMask = VK_ACCESS_TRANSFER_WRITE_BIT;
      ImageBarrier.oldLayout = VK_IMAGE_LAYOUT_UNDEFINED;
      ImageBarrier.newLayout = VK_IMAGE_LAYOUT_GENERAL;

      vkCmdPipelineBarrier(IS.CmdBuffer, VK_PIPELINE_STAGE_HOST_BIT,
                           VK_PIPELINE_STAGE_TRANSFER_BIT, 0, 0, nullptr, 0,
                           nullptr, 1, &ImageBarrier);

      vkCmdCopyBufferToImage(IS.CmdBuffer, R.Host.Buffer, R.Image.Image,
                             VK_IMAGE_LAYOUT_GENERAL, 1, &BufferCopyRegion);

      ImageBarrier.srcAccessMask = VK_ACCESS_TRANSFER_WRITE_BIT;
      ImageBarrier.dstAccessMask =
          VK_ACCESS_SHADER_READ_BIT | VK_ACCESS_SHADER_WRITE_BIT;
      ImageBarrier.oldLayout = VK_IMAGE_LAYOUT_GENERAL;
      ImageBarrier.newLayout = VK_IMAGE_LAYOUT_GENERAL;

      vkCmdPipelineBarrier(IS.CmdBuffer, VK_PIPELINE_STAGE_TRANSFER_BIT,
                           VK_PIPELINE_STAGE_COMPUTE_SHADER_BIT, 0, 0, nullptr,
                           0, nullptr, 1, &ImageBarrier);
      return;
    }
    VkBufferMemoryBarrier Barrier = {};
    Barrier.sType = VK_STRUCTURE_TYPE_BUFFER_MEMORY_BARRIER;
    Barrier.buffer = R.Device.Buffer;
    Barrier.size = VK_WHOLE_SIZE;
    Barrier.srcAccessMask = VK_ACCESS_HOST_WRITE_BIT;
    Barrier.dstAccessMask = 0;
    Barrier.srcQueueFamilyIndex = VK_QUEUE_FAMILY_IGNORED;
    Barrier.dstQueueFamilyIndex = VK_QUEUE_FAMILY_IGNORED;
    vkCmdPipelineBarrier(IS.CmdBuffer, VK_PIPELINE_STAGE_HOST_BIT,
                         VK_PIPELINE_STAGE_COMPUTE_SHADER_BIT, 0, 0, nullptr, 1,
                         &Barrier, 0, nullptr);
  }

  void copyResourceDataToHost(InvocationState &IS, ResourceRef &R) {
    if (!R.isReadWrite())
      return;
    if (R.isImage()) {
      VkImageSubresourceRange SubRange = {};
      SubRange.aspectMask = VK_IMAGE_ASPECT_COLOR_BIT;
      SubRange.baseMipLevel = 0;
      SubRange.levelCount = 1;
      SubRange.layerCount = 1;

      VkImageMemoryBarrier ImageBarrier = {};
      ImageBarrier.sType = VK_STRUCTURE_TYPE_IMAGE_MEMORY_BARRIER;

      ImageBarrier.image = R.Image.Image;
      ImageBarrier.subresourceRange = SubRange;
      ImageBarrier.srcAccessMask = 0;
      ImageBarrier.dstAccessMask = VK_ACCESS_TRANSFER_READ_BIT;
      ImageBarrier.oldLayout = VK_IMAGE_LAYOUT_GENERAL;
      ImageBarrier.newLayout = VK_IMAGE_LAYOUT_GENERAL;

      vkCmdPipelineBarrier(IS.CmdBuffer, VK_PIPELINE_STAGE_HOST_BIT,
                           VK_PIPELINE_STAGE_TRANSFER_BIT, 0, 0, nullptr, 0,
                           nullptr, 1, &ImageBarrier);

      const offloadtest::Buffer &B = *R.BufferPtr;
      VkBufferImageCopy BufferCopyRegion = {};
      BufferCopyRegion.imageSubresource.aspectMask = VK_IMAGE_ASPECT_COLOR_BIT;
      BufferCopyRegion.imageSubresource.mipLevel = 0;
      BufferCopyRegion.imageSubresource.baseArrayLayer = 0;
      BufferCopyRegion.imageSubresource.layerCount = 1;
      BufferCopyRegion.imageExtent.width = B.OutputProps.Width;
      BufferCopyRegion.imageExtent.height = B.OutputProps.Height;
      BufferCopyRegion.imageExtent.depth = 1;
      BufferCopyRegion.bufferOffset = 0;
      vkCmdCopyImageToBuffer(IS.CmdBuffer, R.Image.Image,
                             VK_IMAGE_LAYOUT_GENERAL, R.Host.Buffer, 1,
                             &BufferCopyRegion);

      VkBufferMemoryBarrier Barrier = {};
      Barrier.sType = VK_STRUCTURE_TYPE_BUFFER_MEMORY_BARRIER;
<<<<<<< HEAD
=======
      Barrier.buffer = R.Host.Buffer;
>>>>>>> a5187ec7
      Barrier.size = VK_WHOLE_SIZE;
      Barrier.srcAccessMask = VK_ACCESS_TRANSFER_WRITE_BIT;
      Barrier.dstAccessMask = VK_ACCESS_HOST_READ_BIT;
      Barrier.srcQueueFamilyIndex = VK_QUEUE_FAMILY_IGNORED;
      Barrier.dstQueueFamilyIndex = VK_QUEUE_FAMILY_IGNORED;
<<<<<<< HEAD
      for (auto UAVBufSet : UAV.BufferSets) {
        Barrier.buffer = UAVBufSet.Device.Buffer;
        vkCmdPipelineBarrier(IS.CmdBuffer, VK_PIPELINE_STAGE_HOST_BIT,
                             VK_PIPELINE_STAGE_COMPUTE_SHADER_BIT, 0, 0,
                             nullptr, 1, &Barrier, 0, nullptr);
      }
=======
      vkCmdPipelineBarrier(IS.CmdBuffer, VK_PIPELINE_STAGE_TRANSFER_BIT,
                           VK_PIPELINE_STAGE_HOST_BIT, 0, 0, nullptr, 1,
                           &Barrier, 0, nullptr);
      return;
>>>>>>> a5187ec7
    }
    VkBufferMemoryBarrier Barrier = {};
    Barrier.sType = VK_STRUCTURE_TYPE_BUFFER_MEMORY_BARRIER;
    Barrier.buffer = R.Device.Buffer;
    Barrier.size = VK_WHOLE_SIZE;
    Barrier.srcAccessMask =
        VK_ACCESS_SHADER_READ_BIT | VK_ACCESS_SHADER_WRITE_BIT;
    Barrier.dstAccessMask = VK_ACCESS_TRANSFER_READ_BIT;
    Barrier.srcQueueFamilyIndex = VK_QUEUE_FAMILY_IGNORED;
    Barrier.dstQueueFamilyIndex = VK_QUEUE_FAMILY_IGNORED;
    vkCmdPipelineBarrier(IS.CmdBuffer, VK_PIPELINE_STAGE_COMPUTE_SHADER_BIT,
                         VK_PIPELINE_STAGE_TRANSFER_BIT, 0, 0, nullptr, 1,
                         &Barrier, 0, nullptr);
    VkBufferCopy CopyRegion = {};
    CopyRegion.size = R.size();
    vkCmdCopyBuffer(IS.CmdBuffer, R.Device.Buffer, R.Host.Buffer, 1,
                    &CopyRegion);

    Barrier.buffer = R.Host.Buffer;
    Barrier.size = VK_WHOLE_SIZE;
    Barrier.srcAccessMask = VK_ACCESS_TRANSFER_WRITE_BIT;
    Barrier.dstAccessMask = VK_ACCESS_HOST_READ_BIT;
    Barrier.srcQueueFamilyIndex = VK_QUEUE_FAMILY_IGNORED;
    Barrier.dstQueueFamilyIndex = VK_QUEUE_FAMILY_IGNORED;
    vkCmdPipelineBarrier(IS.CmdBuffer, VK_PIPELINE_STAGE_TRANSFER_BIT,
                         VK_PIPELINE_STAGE_HOST_BIT, 0, 0, nullptr, 1, &Barrier,
                         0, nullptr);
  }

  llvm::Error createComputeCommands(Pipeline &P, InvocationState &IS) {
    for (auto &R : IS.Buffers)
      copyResourceDataToDevice(IS, R);

    vkCmdBindPipeline(IS.CmdBuffer, VK_PIPELINE_BIND_POINT_COMPUTE,
                      IS.Pipeline);
    vkCmdBindDescriptorSets(IS.CmdBuffer, VK_PIPELINE_BIND_POINT_COMPUTE,
                            IS.PipelineLayout, 0, IS.DescriptorSets.size(),
                            IS.DescriptorSets.data(), 0, 0);
    const llvm::ArrayRef<int> DispatchSize =
        llvm::ArrayRef<int>(P.Shaders[0].DispatchSize);
    vkCmdDispatch(IS.CmdBuffer, DispatchSize[0], DispatchSize[1],
                  DispatchSize[2]);

<<<<<<< HEAD
    for (auto &UAV : IS.Buffers) {
      VkBufferMemoryBarrier Barrier = {};
      Barrier.sType = VK_STRUCTURE_TYPE_BUFFER_MEMORY_BARRIER;
      Barrier.size = VK_WHOLE_SIZE;
      Barrier.srcAccessMask =
          VK_ACCESS_SHADER_READ_BIT | VK_ACCESS_SHADER_WRITE_BIT;
      Barrier.dstAccessMask = VK_ACCESS_TRANSFER_READ_BIT;
      Barrier.srcQueueFamilyIndex = VK_QUEUE_FAMILY_IGNORED;
      Barrier.dstQueueFamilyIndex = VK_QUEUE_FAMILY_IGNORED;
      for (auto UAVBufSet : UAV.BufferSets) {
        Barrier.buffer = UAVBufSet.Device.Buffer;
        vkCmdPipelineBarrier(IS.CmdBuffer, VK_PIPELINE_STAGE_COMPUTE_SHADER_BIT,
                             VK_PIPELINE_STAGE_TRANSFER_BIT, 0, 0, nullptr, 1,
                             &Barrier, 0, nullptr);
      }
      VkBufferCopy CopyRegion = {};
      CopyRegion.size = UAV.Size;
      for (auto UAVBufSet : UAV.BufferSets)
        vkCmdCopyBuffer(IS.CmdBuffer, UAVBufSet.Device.Buffer, UAVBufSet.Host.Buffer, 1,
                        &CopyRegion);

      Barrier.size = VK_WHOLE_SIZE;
      Barrier.srcAccessMask = VK_ACCESS_TRANSFER_WRITE_BIT;
      Barrier.dstAccessMask = VK_ACCESS_HOST_READ_BIT;
      Barrier.srcQueueFamilyIndex = VK_QUEUE_FAMILY_IGNORED;
      Barrier.dstQueueFamilyIndex = VK_QUEUE_FAMILY_IGNORED;
      for (auto UAVBufSet : UAV.BufferSets) {
        Barrier.buffer = UAVBufSet.Host.Buffer;
        vkCmdPipelineBarrier(IS.CmdBuffer, VK_PIPELINE_STAGE_TRANSFER_BIT,
                             VK_PIPELINE_STAGE_HOST_BIT, 0, 0, nullptr, 1,
                             &Barrier, 0, nullptr);
      }
    }
=======
    for (auto &R : IS.Buffers)
      copyResourceDataToHost(IS, R);
>>>>>>> a5187ec7
    return llvm::Error::success();
  }

  llvm::Error readBackData(Pipeline &P, InvocationState &IS) {
    uint32_t BufIdx = 0;
    for (auto &S : P.Sets) {
      for (int I = 0, E = S.Resources.size(); I < E; ++I, ++BufIdx) {
        const Resource &R = S.Resources[I];
        if (!R.isReadWrite())
          continue;
        VkMappedMemoryRange Range = {};
        Range.sType = VK_STRUCTURE_TYPE_MAPPED_MEMORY_RANGE;
        Range.offset = 0;
        Range.size = VK_WHOLE_SIZE;

        auto &BufferSets = IS.Buffers[BufIdx].BufferSets;
        auto &DataSet = R.BufferPtr->Data;
        auto BufSetIt = BufferSets.begin();
        auto DataIt = DataSet.begin();
        for (; BufSetIt != BufferSets.end() && DataIt != DataSet.end();
             ++BufSetIt, ++DataIt) {
          void *Mapped = nullptr;
          vkMapMemory(IS.Device, BufSetIt->Host.Memory, 0, VK_WHOLE_SIZE, 0,
                      &Mapped);
          Range.memory = BufSetIt->Host.Memory;
          vkInvalidateMappedMemoryRanges(IS.Device, 1, &Range);
          memcpy(DataIt->get(), Mapped, R.size());
          vkUnmapMemory(IS.Device, BufSetIt->Host.Memory);
        }
      }
    }
    return llvm::Error::success();
  }

  llvm::Error cleanup(InvocationState &IS) {
    vkQueueWaitIdle(IS.Queue);
    for (auto &V : IS.BufferViews)
      vkDestroyBufferView(IS.Device, V, nullptr);

    for (auto &V : IS.ImageViews)
      vkDestroyImageView(IS.Device, V, nullptr);

    for (auto &R : IS.Buffers) {
<<<<<<< HEAD
      for (auto &BufSet : R.BufferSets) {
        vkDestroyBuffer(IS.Device, BufSet.Host.Buffer, nullptr);
        vkFreeMemory(IS.Device, BufSet.Host.Memory, nullptr);
        vkDestroyBuffer(IS.Device, BufSet.Device.Buffer, nullptr);
        vkFreeMemory(IS.Device, BufSet.Device.Memory, nullptr);
      }
=======
      if (R.isBuffer()) {
        vkDestroyBuffer(IS.Device, R.Device.Buffer, nullptr);
        vkFreeMemory(IS.Device, R.Device.Memory, nullptr);
      } else {
        assert(R.isImage());
        vkDestroyImage(IS.Device, R.Image.Image, nullptr);
        vkFreeMemory(IS.Device, R.Image.Memory, nullptr);
      }
      vkDestroyBuffer(IS.Device, R.Host.Buffer, nullptr);
      vkFreeMemory(IS.Device, R.Host.Memory, nullptr);
>>>>>>> a5187ec7
    }

    vkDestroyPipeline(IS.Device, IS.Pipeline, nullptr);

    vkDestroyShaderModule(IS.Device, IS.Shader, nullptr);

    vkDestroyPipelineCache(IS.Device, IS.PipelineCache, nullptr);

    vkDestroyPipelineLayout(IS.Device, IS.PipelineLayout, nullptr);

    for (auto &L : IS.DescriptorSetLayouts)
      vkDestroyDescriptorSetLayout(IS.Device, L, nullptr);

    vkDestroyDescriptorPool(IS.Device, IS.Pool, nullptr);

    vkDestroyCommandPool(IS.Device, IS.CmdPool, nullptr);
    vkDestroyDevice(IS.Device, nullptr);
    return llvm::Error::success();
  }

  llvm::Error executeProgram(Pipeline &P) override {
    InvocationState State;
    if (auto Err = createDevice(State))
      return Err;
    llvm::outs() << "Physical device created.\n";
    if (auto Err = createCommandBuffer(State))
      return Err;
    llvm::outs() << "Copy command buffer created.\n";
    if (auto Err = createBuffers(P, State))
      return Err;
    llvm::outs() << "Memory buffers created.\n";
    if (auto Err = executeCommandBuffer(State))
      return Err;
    llvm::outs() << "Executed copy command buffer.\n";
    if (auto Err = createCommandBuffer(State))
      return Err;
    llvm::outs() << "Execute command buffer created.\n";
    if (auto Err = createDescriptorPool(P, State))
      return Err;
    llvm::outs() << "Descriptor pool created.\n";
    if (auto Err = createDescriptorSets(P, State))
      return Err;
    llvm::outs() << "Descriptor sets created.\n";
    if (auto Err = createShaderModule(P.Shaders[0].Shader->getBuffer(), State))
      return Err;
    llvm::outs() << "Shader module created.\n";
    if (auto Err = createPipeline(P, State))
      return Err;
    llvm::outs() << "Compute pipeline created.\n";
    if (auto Err = createComputeCommands(P, State))
      return Err;
    llvm::outs() << "Compute commands created.\n";
    if (auto Err = executeCommandBuffer(State, VK_PIPELINE_STAGE_TRANSFER_BIT))
      return Err;
    llvm::outs() << "Executed compute command buffer.\n";
    if (auto Err = readBackData(P, State))
      return Err;
    llvm::outs() << "Compute pipeline created.\n";

    if (auto Err = cleanup(State))
      return Err;
    llvm::outs() << "Cleanup complete.\n";
    return llvm::Error::success();
  }
};

class VKContext {
private:
  VkInstance Instance = VK_NULL_HANDLE;
  VkDebugUtilsMessengerEXT DebugMessenger = VK_NULL_HANDLE;
  llvm::SmallVector<std::shared_ptr<VKDevice>> Devices;

  VKContext() = default;
  ~VKContext() { cleanup(); }
  VKContext(const VKContext &) = delete;

public:
  static VKContext &instance() {
    static VKContext Ctx;
    return Ctx;
  }

  void cleanup() {
#ifndef NDEBUG
    auto Func = (PFN_vkDestroyDebugUtilsMessengerEXT)vkGetInstanceProcAddr(
        Instance, "vkDestroyDebugUtilsMessengerEXT");
    if (Func != nullptr) {
      Func(Instance, DebugMessenger, nullptr);
    }
#endif
    vkDestroyInstance(Instance, NULL);
    Instance = VK_NULL_HANDLE;
  }

  llvm::Error initialize() {
    // Create a Vulkan 1.1 instance to determine the API version
    VkApplicationInfo AppInfo = {};
    AppInfo.sType = VK_STRUCTURE_TYPE_APPLICATION_INFO;
    AppInfo.pApplicationName = "OffloadTest";
    // TODO: We should set this based on a command line flag, and simplify the
    // code below to error if the requested version isn't supported.
    AppInfo.apiVersion = VK_API_VERSION_1_1;

    VkInstanceCreateInfo CreateInfo = {};
    CreateInfo.sType = VK_STRUCTURE_TYPE_INSTANCE_CREATE_INFO;
    CreateInfo.pApplicationInfo = &AppInfo;

    llvm::SmallVector<const char *> Extensions;
    llvm::SmallVector<const char *> Layers;
#if __APPLE__
    // If we build Vulkan support for Apple platforms the VK_KHR_PORTABILITY
    // extension is required, so we can just force this one on. If it fails, the
    // whole device would fail anyways.
    Extensions.push_back(VK_KHR_PORTABILITY_ENUMERATION_EXTENSION_NAME);
    CreateInfo.flags |= VK_INSTANCE_CREATE_ENUMERATE_PORTABILITY_BIT_KHR;
#endif

    CreateInfo.ppEnabledExtensionNames = Extensions.data();
    CreateInfo.enabledExtensionCount = Extensions.size();

    VkResult Res = vkCreateInstance(&CreateInfo, NULL, &Instance);
    if (Res == VK_ERROR_INCOMPATIBLE_DRIVER)
      return llvm::createStringError(std::errc::no_such_device,
                                     "Cannot find a compatible Vulkan device");
    if (Res)
      return llvm::createStringError(std::errc::no_such_device,
                                     "Unknown Vulkan initialization error: %d",
                                     Res);

    uint32_t DeviceCount = 0;
    if (vkEnumeratePhysicalDevices(Instance, &DeviceCount, nullptr))
      return llvm::createStringError(std::errc::no_such_device,
                                     "Failed to get device count");
    std::vector<VkPhysicalDevice> PhysicalDevicesTmp(DeviceCount);
    if (vkEnumeratePhysicalDevices(Instance, &DeviceCount,
                                   PhysicalDevicesTmp.data()))
      return llvm::createStringError(std::errc::no_such_device,
                                     "Failed to enumerate devices");
    {
      auto TmpDev = std::make_shared<VKDevice>(PhysicalDevicesTmp[0]);
      AppInfo.apiVersion = TmpDev->getProps().apiVersion;

#ifndef NDEBUG
      const llvm::StringRef ValidationLayer = "VK_LAYER_KHRONOS_validation";
      if (TmpDev->isLayerSupported(ValidationLayer))
        Layers.push_back(ValidationLayer.data());

      const llvm::StringRef DebugUtilsExtensionName = "VK_EXT_debug_utils";
      if (TmpDev->isExtensionSupported(DebugUtilsExtensionName))
        Extensions.push_back(DebugUtilsExtensionName.data());
#endif
      CreateInfo.ppEnabledLayerNames = Layers.data();
      CreateInfo.enabledLayerCount = Layers.size();
      CreateInfo.ppEnabledExtensionNames = Extensions.data();
      CreateInfo.enabledExtensionCount = Extensions.size();
    }
    vkDestroyInstance(Instance, NULL);
    Instance = VK_NULL_HANDLE;

    // This second creation shouldn't ever fail, but it tries to create the
    // highest supported device version.
    Res = vkCreateInstance(&CreateInfo, NULL, &Instance);
    if (Res == VK_ERROR_INCOMPATIBLE_DRIVER)
      return llvm::createStringError(std::errc::no_such_device,
                                     "Cannot find a compatible Vulkan device");
    if (Res)
      return llvm::createStringError(std::errc::no_such_device,
                                     "Unknown Vulkan initialization error %d",
                                     Res);

#ifndef NDEBUG
    DebugMessenger = registerDebugUtilCallback(Instance);
#endif

    DeviceCount = 0;
    if (vkEnumeratePhysicalDevices(Instance, &DeviceCount, nullptr))
      return llvm::createStringError(std::errc::no_such_device,
                                     "Failed to get device count");
    std::vector<VkPhysicalDevice> PhysicalDevices(DeviceCount);
    if (vkEnumeratePhysicalDevices(Instance, &DeviceCount,
                                   PhysicalDevices.data()))
      return llvm::createStringError(std::errc::no_such_device,
                                     "Failed to enumerate devices");
    for (const auto &Dev : PhysicalDevices) {
      auto NewDev = std::make_shared<VKDevice>(Dev);
      Devices.push_back(NewDev);
      Device::registerDevice(std::static_pointer_cast<Device>(NewDev));
    }

    return llvm::Error::success();
  }
};
} // namespace

llvm::Error Device::initializeVKDevices() {
  return VKContext::instance().initialize();
}

void Device::cleanupVKDevices() { VKContext::instance().cleanup(); }<|MERGE_RESOLUTION|>--- conflicted
+++ resolved
@@ -181,17 +181,6 @@
     VkDeviceMemory Memory;
   };
 
-<<<<<<< HEAD
-  struct BufferSet {
-    BufferRef Host;
-    BufferRef Device;
-    BufferSet(BufferRef Host, BufferRef Device) : Host(Host), Device(Device) {}
-  };
-
-  struct BufferBundle {
-    llvm::SmallVector<BufferSet> BufferSets;
-    uint64_t Size;
-=======
   struct ImageRef {
     VkImage Image;
     VkSampler Sampler;
@@ -233,7 +222,6 @@
     BufferRef Device;
     ImageRef Image;
     Buffer *BufferPtr;
->>>>>>> a5187ec7
   };
 
   struct InvocationState {
@@ -248,7 +236,7 @@
     VkPipeline Pipeline;
 
     llvm::SmallVector<VkDescriptorSetLayout> DescriptorSetLayouts;
-    llvm::SmallVector<BufferBundle> Buffers;
+    llvm::SmallVector<ResourceRef> Buffers;
     llvm::SmallVector<VkDescriptorSet> DescriptorSets;
     llvm::SmallVector<VkBufferView> BufferViews;
     llvm::SmallVector<VkImageView> ImageViews;
@@ -595,33 +583,6 @@
   }
 
   llvm::Error createBuffer(Resource &R, InvocationState &IS) {
-<<<<<<< HEAD
-    BufferBundle Bundle;
-    for (auto &ResData : R.BufferPtr->Data) {
-      auto ExHostBuf = createBuffer(
-          IS,
-          VK_BUFFER_USAGE_TRANSFER_SRC_BIT | VK_BUFFER_USAGE_TRANSFER_DST_BIT,
-          VK_MEMORY_PROPERTY_HOST_VISIBLE_BIT, R.size(), ResData.get());
-      if (!ExHostBuf)
-        return ExHostBuf.takeError();
-
-      auto ExDeviceBuf =
-          createBuffer(IS,
-                       getFlagBits(R.Kind) | VK_BUFFER_USAGE_TRANSFER_SRC_BIT |
-                           VK_BUFFER_USAGE_TRANSFER_DST_BIT,
-                       VK_MEMORY_PROPERTY_DEVICE_LOCAL_BIT, R.size());
-      if (!ExDeviceBuf)
-        return ExDeviceBuf.takeError();
-
-      VkBufferCopy Copy = {};
-      Copy.size = R.size();
-      vkCmdCopyBuffer(IS.CmdBuffer, ExHostBuf->Buffer, ExDeviceBuf->Buffer, 1,
-                      &Copy);
-      Bundle.BufferSets.emplace_back(*ExHostBuf, *ExDeviceBuf);
-    }
-    Bundle.Size = R.size();
-    IS.Buffers.push_back(Bundle);
-=======
     auto ExHostBuf = createBuffer(
         IS, VK_BUFFER_USAGE_TRANSFER_SRC_BIT | VK_BUFFER_USAGE_TRANSFER_DST_BIT,
         VK_MEMORY_PROPERTY_HOST_VISIBLE_BIT, R.size(), R.BufferPtr->Data.get());
@@ -653,7 +614,6 @@
     IS.Buffers.push_back(ResourceRef(getDescriptorType(R.Kind), *ExHostBuf,
                                      *ExDeviceBuf, R.BufferPtr));
 
->>>>>>> a5187ec7
     return llvm::Error::success();
   }
 
@@ -714,17 +674,6 @@
     uint32_t DescriptorCounts[DescriptorTypesSize] = {0};
     for (const auto &S : P.Sets) {
       for (const auto &R : S.Resources) {
-<<<<<<< HEAD
-        uint32_t Count = R.BufferPtr->ArraySize;
-        if (isUniform(R.Kind))
-          UniformBufferCount += Count;
-        else if (R.isRaw())
-          StorageBufferCount += Count;
-        else
-          TexelBufferCount += Count;
-      }
-    }
-=======
         DescriptorCounts[getDescriptorType(R.Kind)]++;
       }
     }
@@ -732,7 +681,6 @@
                            &DescriptorCounts[DescriptorTypesSize],
                            0u) == P.getDescriptorCount() &&
            "Mismatch in descriptor type identification.");
->>>>>>> a5187ec7
     llvm::SmallVector<VkDescriptorPoolSize> PoolSizes;
     for (const VkDescriptorType Type : DescriptorTypes) {
       if (DescriptorCounts[Type] > 0) {
@@ -767,7 +715,7 @@
                                          R.Name.c_str());
         Binding.binding = R.VKBinding->Binding;
         Binding.descriptorType = getDescriptorType(R.Kind);
-        Binding.descriptorCount = R.BufferPtr->ArraySize;
+        Binding.descriptorCount = 1;
         Binding.stageFlags = VK_SHADER_STAGE_COMPUTE_BIT;
         Bindings.push_back(Binding);
       }
@@ -840,32 +788,6 @@
            ++RIdx, ++BufIdx) {
         const Resource &R = P.Sets[SetIdx].Resources[RIdx];
         // This is a hack... need a better way to do this.
-<<<<<<< HEAD
-        uint32_t IndexOfFirstBufferInArray;
-        const bool IsRawOrUniform = R.isRaw();
-        if (IsRawOrUniform) {
-          IndexOfFirstBufferInArray = RawBufferInfos.size();
-          for (auto BufSet : IS.Buffers[BufIdx].BufferSets) {
-            const VkDescriptorBufferInfo BI = {BufSet.Device.Buffer, 0,
-                                               VK_WHOLE_SIZE};
-            RawBufferInfos.push_back(BI);
-          }
-        } else {
-          IndexOfFirstBufferInArray = IS.BufferViews.size();
-          const VkFormat Format =
-              getVKFormat(R.BufferPtr->Format, R.BufferPtr->Channels);
-          VkBufferViewCreateInfo ViewCreateInfo = {};
-          ViewCreateInfo.sType = VK_STRUCTURE_TYPE_BUFFER_VIEW_CREATE_INFO;
-          ViewCreateInfo.format = Format;
-          ViewCreateInfo.range = VK_WHOLE_SIZE;
-          for (auto BufSet : IS.Buffers[BufIdx].BufferSets) {
-            ViewCreateInfo.buffer = BufSet.Device.Buffer;
-            IS.BufferViews.push_back(VkBufferView{0});
-            if (vkCreateBufferView(IS.Device, &ViewCreateInfo, nullptr,
-                                   &IS.BufferViews.back()))
-              return llvm::createStringError(std::errc::device_or_resource_busy,
-                                             "Failed to create buffer view.");
-=======
         if (R.isTexture()) {
           VkImageViewCreateInfo ViewCreateInfo = {};
           ViewCreateInfo.sType = VK_STRUCTURE_TYPE_IMAGE_VIEW_CREATE_INFO;
@@ -912,23 +834,11 @@
                                              "Failed to create buffer view.");
             IS.BufferViews.push_back(View);
             DescriptorData[BufIdx] = View;
->>>>>>> a5187ec7
           }
         }
-
         VkWriteDescriptorSet WDS = {};
         WDS.sType = VK_STRUCTURE_TYPE_WRITE_DESCRIPTOR_SET;
         WDS.dstSet = IS.DescriptorSets[SetIdx];
-<<<<<<< HEAD
-        WDS.dstBinding = RIdx;
-        WDS.descriptorCount = R.BufferPtr->ArraySize;
-        WDS.descriptorType = getDescriptorType(R.Kind);
-        if (IsRawOrUniform)
-          WDS.pBufferInfo = RawBufferInfos.data() + IndexOfFirstBufferInArray;
-        else
-          WDS.pTexelBufferView =
-              IS.BufferViews.data() + IndexOfFirstBufferInArray;
-=======
         WDS.dstBinding = R.VKBinding->Binding;
         WDS.descriptorCount = 1;
         WDS.descriptorType = getDescriptorType(R.Kind);
@@ -938,7 +848,6 @@
           WDS.pBufferInfo = &DescriptorData[BufIdx].BufferInfo;
         else
           WDS.pTexelBufferView = &DescriptorData[BufIdx].BufferView;
->>>>>>> a5187ec7
         llvm::outs() << "Updating Descriptor [" << BufIdx << "] { " << SetIdx
                      << ", " << RIdx << " }\n";
         WriteDescriptors.push_back(WDS);
@@ -1087,28 +996,16 @@
 
       VkBufferMemoryBarrier Barrier = {};
       Barrier.sType = VK_STRUCTURE_TYPE_BUFFER_MEMORY_BARRIER;
-<<<<<<< HEAD
-=======
       Barrier.buffer = R.Host.Buffer;
->>>>>>> a5187ec7
       Barrier.size = VK_WHOLE_SIZE;
       Barrier.srcAccessMask = VK_ACCESS_TRANSFER_WRITE_BIT;
       Barrier.dstAccessMask = VK_ACCESS_HOST_READ_BIT;
       Barrier.srcQueueFamilyIndex = VK_QUEUE_FAMILY_IGNORED;
       Barrier.dstQueueFamilyIndex = VK_QUEUE_FAMILY_IGNORED;
-<<<<<<< HEAD
-      for (auto UAVBufSet : UAV.BufferSets) {
-        Barrier.buffer = UAVBufSet.Device.Buffer;
-        vkCmdPipelineBarrier(IS.CmdBuffer, VK_PIPELINE_STAGE_HOST_BIT,
-                             VK_PIPELINE_STAGE_COMPUTE_SHADER_BIT, 0, 0,
-                             nullptr, 1, &Barrier, 0, nullptr);
-      }
-=======
       vkCmdPipelineBarrier(IS.CmdBuffer, VK_PIPELINE_STAGE_TRANSFER_BIT,
                            VK_PIPELINE_STAGE_HOST_BIT, 0, 0, nullptr, 1,
                            &Barrier, 0, nullptr);
       return;
->>>>>>> a5187ec7
     }
     VkBufferMemoryBarrier Barrier = {};
     Barrier.sType = VK_STRUCTURE_TYPE_BUFFER_MEMORY_BARRIER;
@@ -1152,44 +1049,8 @@
     vkCmdDispatch(IS.CmdBuffer, DispatchSize[0], DispatchSize[1],
                   DispatchSize[2]);
 
-<<<<<<< HEAD
-    for (auto &UAV : IS.Buffers) {
-      VkBufferMemoryBarrier Barrier = {};
-      Barrier.sType = VK_STRUCTURE_TYPE_BUFFER_MEMORY_BARRIER;
-      Barrier.size = VK_WHOLE_SIZE;
-      Barrier.srcAccessMask =
-          VK_ACCESS_SHADER_READ_BIT | VK_ACCESS_SHADER_WRITE_BIT;
-      Barrier.dstAccessMask = VK_ACCESS_TRANSFER_READ_BIT;
-      Barrier.srcQueueFamilyIndex = VK_QUEUE_FAMILY_IGNORED;
-      Barrier.dstQueueFamilyIndex = VK_QUEUE_FAMILY_IGNORED;
-      for (auto UAVBufSet : UAV.BufferSets) {
-        Barrier.buffer = UAVBufSet.Device.Buffer;
-        vkCmdPipelineBarrier(IS.CmdBuffer, VK_PIPELINE_STAGE_COMPUTE_SHADER_BIT,
-                             VK_PIPELINE_STAGE_TRANSFER_BIT, 0, 0, nullptr, 1,
-                             &Barrier, 0, nullptr);
-      }
-      VkBufferCopy CopyRegion = {};
-      CopyRegion.size = UAV.Size;
-      for (auto UAVBufSet : UAV.BufferSets)
-        vkCmdCopyBuffer(IS.CmdBuffer, UAVBufSet.Device.Buffer, UAVBufSet.Host.Buffer, 1,
-                        &CopyRegion);
-
-      Barrier.size = VK_WHOLE_SIZE;
-      Barrier.srcAccessMask = VK_ACCESS_TRANSFER_WRITE_BIT;
-      Barrier.dstAccessMask = VK_ACCESS_HOST_READ_BIT;
-      Barrier.srcQueueFamilyIndex = VK_QUEUE_FAMILY_IGNORED;
-      Barrier.dstQueueFamilyIndex = VK_QUEUE_FAMILY_IGNORED;
-      for (auto UAVBufSet : UAV.BufferSets) {
-        Barrier.buffer = UAVBufSet.Host.Buffer;
-        vkCmdPipelineBarrier(IS.CmdBuffer, VK_PIPELINE_STAGE_TRANSFER_BIT,
-                             VK_PIPELINE_STAGE_HOST_BIT, 0, 0, nullptr, 1,
-                             &Barrier, 0, nullptr);
-      }
-    }
-=======
     for (auto &R : IS.Buffers)
       copyResourceDataToHost(IS, R);
->>>>>>> a5187ec7
     return llvm::Error::success();
   }
 
@@ -1200,25 +1061,17 @@
         const Resource &R = S.Resources[I];
         if (!R.isReadWrite())
           continue;
+        void *Mapped = nullptr;
+        vkMapMemory(IS.Device, IS.Buffers[BufIdx].Host.Memory, 0, VK_WHOLE_SIZE,
+                    0, &Mapped);
         VkMappedMemoryRange Range = {};
         Range.sType = VK_STRUCTURE_TYPE_MAPPED_MEMORY_RANGE;
+        Range.memory = IS.Buffers[BufIdx].Host.Memory;
         Range.offset = 0;
         Range.size = VK_WHOLE_SIZE;
-
-        auto &BufferSets = IS.Buffers[BufIdx].BufferSets;
-        auto &DataSet = R.BufferPtr->Data;
-        auto BufSetIt = BufferSets.begin();
-        auto DataIt = DataSet.begin();
-        for (; BufSetIt != BufferSets.end() && DataIt != DataSet.end();
-             ++BufSetIt, ++DataIt) {
-          void *Mapped = nullptr;
-          vkMapMemory(IS.Device, BufSetIt->Host.Memory, 0, VK_WHOLE_SIZE, 0,
-                      &Mapped);
-          Range.memory = BufSetIt->Host.Memory;
-          vkInvalidateMappedMemoryRanges(IS.Device, 1, &Range);
-          memcpy(DataIt->get(), Mapped, R.size());
-          vkUnmapMemory(IS.Device, BufSetIt->Host.Memory);
-        }
+        vkInvalidateMappedMemoryRanges(IS.Device, 1, &Range);
+        memcpy(R.BufferPtr->Data.get(), Mapped, R.size());
+        vkUnmapMemory(IS.Device, IS.Buffers[BufIdx].Host.Memory);
       }
     }
     return llvm::Error::success();
@@ -1233,14 +1086,6 @@
       vkDestroyImageView(IS.Device, V, nullptr);
 
     for (auto &R : IS.Buffers) {
-<<<<<<< HEAD
-      for (auto &BufSet : R.BufferSets) {
-        vkDestroyBuffer(IS.Device, BufSet.Host.Buffer, nullptr);
-        vkFreeMemory(IS.Device, BufSet.Host.Memory, nullptr);
-        vkDestroyBuffer(IS.Device, BufSet.Device.Buffer, nullptr);
-        vkFreeMemory(IS.Device, BufSet.Device.Memory, nullptr);
-      }
-=======
       if (R.isBuffer()) {
         vkDestroyBuffer(IS.Device, R.Device.Buffer, nullptr);
         vkFreeMemory(IS.Device, R.Device.Memory, nullptr);
@@ -1251,7 +1096,6 @@
       }
       vkDestroyBuffer(IS.Device, R.Host.Buffer, nullptr);
       vkFreeMemory(IS.Device, R.Host.Memory, nullptr);
->>>>>>> a5187ec7
     }
 
     vkDestroyPipeline(IS.Device, IS.Pipeline, nullptr);
