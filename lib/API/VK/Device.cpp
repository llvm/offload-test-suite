//===- VX/Device.cpp - Vulkan Device API ----------------------------------===//
//
// Part of the LLVM Project, under the Apache License v2.0 with LLVM Exceptions.
// See https://llvm.org/LICENSE.txt for license information.
// SPDX-License-Identifier: Apache-2.0 WITH LLVM-exception
//
//===----------------------------------------------------------------------===//
//
//
//===----------------------------------------------------------------------===//

#include "API/Device.h"
#include "Support/Pipeline.h"
#include "llvm/Support/Error.h"

#include <memory>
#include <numeric>
#include <system_error>
#include <vulkan/vulkan.h>

using namespace offloadtest;

#define VKFormats(FMT)                                                         \
  if (Channels == 1)                                                           \
    return VK_FORMAT_R32_##FMT;                                                \
  if (Channels == 2)                                                           \
    return VK_FORMAT_R32G32_##FMT;                                             \
  if (Channels == 3)                                                           \
    return VK_FORMAT_R32G32B32_##FMT;                                          \
  if (Channels == 4)                                                           \
    return VK_FORMAT_R32G32B32A32_##FMT;

static VkFormat getVKFormat(DataFormat Format, int Channels) {
  switch (Format) {
  case DataFormat::Int32:
    VKFormats(SINT) break;
  case DataFormat::Float32:
    VKFormats(SFLOAT) break;
  default:
    llvm_unreachable("Unsupported Resource format specified");
  }
  return VK_FORMAT_UNDEFINED;
}

static VkDescriptorType getDescriptorType(const ResourceKind RK) {
  switch (RK) {
  case ResourceKind::Buffer:
  case ResourceKind::RWBuffer:
    return VK_DESCRIPTOR_TYPE_STORAGE_TEXEL_BUFFER;
  case ResourceKind::Texture2D:
    return VK_DESCRIPTOR_TYPE_SAMPLED_IMAGE;
  case ResourceKind::RWTexture2D:
    return VK_DESCRIPTOR_TYPE_STORAGE_IMAGE;
  case ResourceKind::ByteAddressBuffer:
  case ResourceKind::RWByteAddressBuffer:
  case ResourceKind::StructuredBuffer:
  case ResourceKind::RWStructuredBuffer:
    return VK_DESCRIPTOR_TYPE_STORAGE_BUFFER;
  case ResourceKind::ConstantBuffer:
    return VK_DESCRIPTOR_TYPE_UNIFORM_BUFFER;
  }
  llvm_unreachable("All cases handled");
}

static VkBufferUsageFlagBits getFlagBits(const ResourceKind RK) {
  switch (RK) {
  case ResourceKind::Buffer:
    return VK_BUFFER_USAGE_UNIFORM_TEXEL_BUFFER_BIT;
  case ResourceKind::RWBuffer:
    return VK_BUFFER_USAGE_STORAGE_TEXEL_BUFFER_BIT;
  case ResourceKind::ByteAddressBuffer:
  case ResourceKind::RWByteAddressBuffer:
  case ResourceKind::StructuredBuffer:
  case ResourceKind::RWStructuredBuffer:
    return VK_BUFFER_USAGE_STORAGE_BUFFER_BIT;
  case ResourceKind::ConstantBuffer:
<<<<<<< HEAD
    return VK_BUFFER_USAGE_UNIFORM_TEXEL_BUFFER_BIT;
  case ResourceKind::Texture2D:
  case ResourceKind::RWTexture2D:
    llvm_unreachable("Textures don't have buffer usage bits!");
=======
    return VK_BUFFER_USAGE_UNIFORM_BUFFER_BIT;
>>>>>>> 5b2eba7e
  }
  llvm_unreachable("All cases handled");
}

static VkImageViewType getImageViewType(const ResourceKind RK) {
  switch (RK) {
  case ResourceKind::Texture2D:
  case ResourceKind::RWTexture2D:
    return VK_IMAGE_VIEW_TYPE_2D;
  case ResourceKind::Buffer:
  case ResourceKind::RWBuffer:
  case ResourceKind::ByteAddressBuffer:
  case ResourceKind::RWByteAddressBuffer:
  case ResourceKind::StructuredBuffer:
  case ResourceKind::RWStructuredBuffer:
  case ResourceKind::ConstantBuffer:
    llvm_unreachable("Not an image view!");
  }
}

static std::string getMessageSeverityString(
    VkDebugUtilsMessageSeverityFlagBitsEXT MessageSeverity) {
  if (MessageSeverity & VK_DEBUG_UTILS_MESSAGE_SEVERITY_ERROR_BIT_EXT)
    return "Error";
  if (MessageSeverity & VK_DEBUG_UTILS_MESSAGE_SEVERITY_WARNING_BIT_EXT)
    return "Warning";
  if (MessageSeverity & VK_DEBUG_UTILS_MESSAGE_SEVERITY_INFO_BIT_EXT)
    return "Info";
  if (MessageSeverity & VK_DEBUG_UTILS_MESSAGE_SEVERITY_VERBOSE_BIT_EXT)
    return "Verbose";
  return "Unknown";
}

static VkBool32
debugCallback(VkDebugUtilsMessageSeverityFlagBitsEXT MessageSeverity,
              VkDebugUtilsMessageTypeFlagsEXT MessageType,
              const VkDebugUtilsMessengerCallbackDataEXT *Data, void *) {
  // Only interested in messages from the validation layers.
  if (!(MessageType & VK_DEBUG_UTILS_MESSAGE_TYPE_VALIDATION_BIT_EXT))
    return VK_FALSE;

  llvm::dbgs() << "Validation " << getMessageSeverityString(MessageSeverity);
  llvm::dbgs() << ": [ " << Data->pMessageIdName << " ]\n";
  llvm::dbgs() << Data->pMessage;

  for (uint32_t I = 0; I < Data->objectCount; I++) {
    llvm::dbgs() << '\n';
    if (Data->pObjects[I].pObjectName) {
      llvm::dbgs() << "[" << Data->pObjects[I].pObjectName << "]";
    }
  }
  llvm::dbgs() << '\n';

  // Return true to turn the validation error or warning into an error in the
  // vulkan API. This should causes tests to fail.
  const bool IsErrorOrWarning =
      MessageSeverity & (VK_DEBUG_UTILS_MESSAGE_SEVERITY_ERROR_BIT_EXT |
                         VK_DEBUG_UTILS_MESSAGE_SEVERITY_WARNING_BIT_EXT);
  if (IsErrorOrWarning)
    return VK_TRUE;

  // Continue to run even with VERBOSE and INFO messages.
  return VK_FALSE;
}

static VkDebugUtilsMessengerEXT registerDebugUtilCallback(VkInstance Instance) {
  VkDebugUtilsMessengerCreateInfoEXT CreateInfo = {};
  CreateInfo.sType = VK_STRUCTURE_TYPE_DEBUG_UTILS_MESSENGER_CREATE_INFO_EXT;
  CreateInfo.messageSeverity = VK_DEBUG_UTILS_MESSAGE_SEVERITY_VERBOSE_BIT_EXT |
                               VK_DEBUG_UTILS_MESSAGE_SEVERITY_WARNING_BIT_EXT |
                               VK_DEBUG_UTILS_MESSAGE_SEVERITY_ERROR_BIT_EXT;
  CreateInfo.messageType = VK_DEBUG_UTILS_MESSAGE_TYPE_GENERAL_BIT_EXT |
                           VK_DEBUG_UTILS_MESSAGE_TYPE_VALIDATION_BIT_EXT |
                           VK_DEBUG_UTILS_MESSAGE_TYPE_PERFORMANCE_BIT_EXT;
  CreateInfo.pfnUserCallback = debugCallback;
  CreateInfo.pUserData = nullptr; // Optional
  auto Func = (PFN_vkCreateDebugUtilsMessengerEXT)vkGetInstanceProcAddr(
      Instance, "vkCreateDebugUtilsMessengerEXT");
  if (Func == nullptr)
    return VK_NULL_HANDLE;

  VkDebugUtilsMessengerEXT DebugMessenger;
  Func(Instance, &CreateInfo, nullptr, &DebugMessenger);
  return DebugMessenger;
}

namespace {

class VKDevice : public offloadtest::Device {
private:
  VkPhysicalDevice Device;
  VkPhysicalDeviceProperties Props;
  Capabilities Caps;
  using LayerVector = std::vector<VkLayerProperties>;
  LayerVector Layers;

  struct BufferRef {
    VkBuffer Buffer;
    VkDeviceMemory Memory;
  };

  struct ImageRef {
    VkImage Image;
    VkSampler Sampler;
    VkDeviceMemory Memory;
  };

  struct ResourceRef {
    ResourceRef(VkDescriptorType T, BufferRef H, BufferRef D, Buffer *P)
        : DescriptorType(T), Host(H), Device(D), BufferPtr(P) {
      assert(isBuffer());
    }
    ResourceRef(VkDescriptorType T, BufferRef H, ImageRef I, Buffer *P)
        : DescriptorType(T), Host(H), Image(I), BufferPtr(P) {
      assert(isImage());
    }

    bool isImage() const {
      return DescriptorType == VK_DESCRIPTOR_TYPE_STORAGE_IMAGE ||
             DescriptorType == VK_DESCRIPTOR_TYPE_SAMPLED_IMAGE;
    }

    bool isBuffer() const {
      return DescriptorType == VK_DESCRIPTOR_TYPE_STORAGE_BUFFER ||
             DescriptorType == VK_DESCRIPTOR_TYPE_UNIFORM_BUFFER ||
             DescriptorType == VK_DESCRIPTOR_TYPE_STORAGE_TEXEL_BUFFER ||
             DescriptorType == VK_DESCRIPTOR_TYPE_UNIFORM_TEXEL_BUFFER;
    }

    uint32_t size() const { return BufferPtr->size(); }

    VkDescriptorType DescriptorType;
    BufferRef Host;
    BufferRef Device;
    ImageRef Image;
    Buffer *BufferPtr;
  };

  struct InvocationState {
    VkDevice Device;
    VkQueue Queue;
    VkCommandPool CmdPool;
    VkCommandBuffer CmdBuffer;
    VkPipelineLayout PipelineLayout;
    VkDescriptorPool Pool;
    VkPipelineCache PipelineCache;
    VkShaderModule Shader;
    VkPipeline Pipeline;

    llvm::SmallVector<VkDescriptorSetLayout> DescriptorSetLayouts;
    llvm::SmallVector<ResourceRef> Buffers;
    llvm::SmallVector<VkDescriptorSet> DescriptorSets;
    llvm::SmallVector<VkBufferView> BufferViews;
    llvm::SmallVector<VkImageView> ImageViews;
  };

public:
  VKDevice(VkPhysicalDevice D) : Device(D) {
    vkGetPhysicalDeviceProperties(Device, &Props);
    const uint64_t StrSz =
        strnlen(Props.deviceName, VK_MAX_PHYSICAL_DEVICE_NAME_SIZE);
    Description = std::string(Props.deviceName, StrSz);
  }
  VKDevice(const VKDevice &) = default;

  ~VKDevice() override = default;

  llvm::StringRef getAPIName() const override { return "Vulkan"; }
  GPUAPI getAPI() const override { return GPUAPI::Vulkan; }

  const Capabilities &getCapabilities() override {
    if (Caps.empty())
      queryCapabilities();
    return Caps;
  }

  const LayerVector &getLayers() {
    if (Layers.empty())
      queryLayers();
    return Layers;
  }

  bool isLayerSupported(llvm::StringRef QueryName) {
    for (auto Layer : getLayers()) {
      if (Layer.layerName == QueryName)
        return true;
    }
    return false;
  }

  void printExtra(llvm::raw_ostream &OS) override {
    OS << "  Layers:\n";
    for (auto Layer : getLayers()) {
      uint64_t Sz = strnlen(Layer.layerName, VK_MAX_EXTENSION_NAME_SIZE);
      OS << "  - LayerName: " << llvm::StringRef(Layer.layerName, Sz) << "\n";
      OS << "    SpecVersion: " << Layer.specVersion << "\n";
      OS << "    ImplVersion: " << Layer.implementationVersion << "\n";
      Sz = strnlen(Layer.description, VK_MAX_DESCRIPTION_SIZE);
      OS << "    LayerDesc: " << llvm::StringRef(Layer.description, Sz) << "\n";
    }
  }

  const VkPhysicalDeviceProperties &getProps() const { return Props; }

private:
  void queryCapabilities() {

    VkPhysicalDeviceFeatures2 Features{};
    Features.sType = VK_STRUCTURE_TYPE_PHYSICAL_DEVICE_FEATURES_2;
    VkPhysicalDeviceVulkan11Features Features11{};
    Features11.sType = VK_STRUCTURE_TYPE_PHYSICAL_DEVICE_VULKAN_1_1_FEATURES;
    VkPhysicalDeviceVulkan12Features Features12{};
    Features12.sType = VK_STRUCTURE_TYPE_PHYSICAL_DEVICE_VULKAN_1_2_FEATURES;
    VkPhysicalDeviceVulkan13Features Features13{};
    Features13.sType = VK_STRUCTURE_TYPE_PHYSICAL_DEVICE_VULKAN_1_3_FEATURES;
    VkPhysicalDeviceVulkan14Features Features14{};
    Features14.sType = VK_STRUCTURE_TYPE_PHYSICAL_DEVICE_VULKAN_1_4_FEATURES;

    Features.pNext = &Features11;
    Features11.pNext = &Features12;
    Features12.pNext = &Features13;
    Features13.pNext = &Features14;
    Features14.pNext = NULL;
    vkGetPhysicalDeviceFeatures2(Device, &Features);

    Caps.insert(std::make_pair(
        "APIMajorVersion",
        make_capability<uint32_t>("APIMajorVersion",
                                  VK_API_VERSION_MAJOR(Props.apiVersion))));

    Caps.insert(std::make_pair(
        "APIMinorVersion",
        make_capability<uint32_t>("APIMinorVersion",
                                  VK_API_VERSION_MINOR(Props.apiVersion))));

#define VULKAN_FEATURE_BOOL(Name)                                              \
  Caps.insert(std::make_pair(                                                  \
      #Name, make_capability<bool>(#Name, Features.features.Name)));
#define VULKAN11_FEATURE_BOOL(Name)                                            \
  Caps.insert(                                                                 \
      std::make_pair(#Name, make_capability<bool>(#Name, Features11.Name)));
#define VULKAN12_FEATURE_BOOL(Name)                                            \
  Caps.insert(                                                                 \
      std::make_pair(#Name, make_capability<bool>(#Name, Features12.Name)));
#define VULKAN13_FEATURE_BOOL(Name)                                            \
  Caps.insert(                                                                 \
      std::make_pair(#Name, make_capability<bool>(#Name, Features13.Name)));
#define VULKAN14_FEATURE_BOOL(Name)                                            \
  Caps.insert(                                                                 \
      std::make_pair(#Name, make_capability<bool>(#Name, Features14.Name)));
#include "VKFeatures.def"
  }

  void queryLayers() {
    assert(Layers.empty() && "Should not be called twice!");
    uint32_t LayerCount;
    vkEnumerateInstanceLayerProperties(&LayerCount, nullptr);

    if (LayerCount == 0)
      return;

    Layers.insert(Layers.begin(), LayerCount, VkLayerProperties());
    vkEnumerateInstanceLayerProperties(&LayerCount, Layers.data());
  }

public:
  llvm::Error createDevice(InvocationState &IS) {

    // Find a queue that supports compute
    uint32_t QueueCount = 0;
    vkGetPhysicalDeviceQueueFamilyProperties(Device, &QueueCount, 0);
    const std::unique_ptr<VkQueueFamilyProperties[]> QueueFamilyProps =
        std::unique_ptr<VkQueueFamilyProperties[]>(
            new VkQueueFamilyProperties[QueueCount]);
    vkGetPhysicalDeviceQueueFamilyProperties(Device, &QueueCount,
                                             QueueFamilyProps.get());
    uint32_t QueueIdx = 0;
    for (; QueueIdx < QueueCount; ++QueueIdx)
      if (QueueFamilyProps.get()[QueueIdx].queueFlags & VK_QUEUE_COMPUTE_BIT)
        break;
    if (QueueIdx >= QueueCount)
      return llvm::createStringError(std::errc::no_such_device,
                                     "No compute queue found.");

    VkDeviceQueueCreateInfo QueueInfo = {};
    const float QueuePriority = 0.0f;
    QueueInfo.sType = VK_STRUCTURE_TYPE_DEVICE_QUEUE_CREATE_INFO;
    QueueInfo.queueFamilyIndex = QueueIdx;
    QueueInfo.queueCount = 1;
    QueueInfo.pQueuePriorities = &QueuePriority;

    VkDeviceCreateInfo DeviceInfo = {};
    DeviceInfo.sType = VK_STRUCTURE_TYPE_DEVICE_CREATE_INFO;
    DeviceInfo.queueCreateInfoCount = 1;
    DeviceInfo.pQueueCreateInfos = &QueueInfo;

    VkPhysicalDeviceFeatures2 Features{};
    Features.sType = VK_STRUCTURE_TYPE_PHYSICAL_DEVICE_FEATURES_2;
    VkPhysicalDeviceVulkan11Features Features11{};
    Features11.sType = VK_STRUCTURE_TYPE_PHYSICAL_DEVICE_VULKAN_1_1_FEATURES;
    VkPhysicalDeviceVulkan12Features Features12{};
    Features12.sType = VK_STRUCTURE_TYPE_PHYSICAL_DEVICE_VULKAN_1_2_FEATURES;
    VkPhysicalDeviceVulkan13Features Features13{};
    Features13.sType = VK_STRUCTURE_TYPE_PHYSICAL_DEVICE_VULKAN_1_3_FEATURES;
    VkPhysicalDeviceVulkan14Features Features14{};
    Features14.sType = VK_STRUCTURE_TYPE_PHYSICAL_DEVICE_VULKAN_1_4_FEATURES;

    Features.pNext = &Features11;
    Features11.pNext = &Features12;
    Features12.pNext = &Features13;
    Features13.pNext = &Features14;
    Features14.pNext = NULL;
    vkGetPhysicalDeviceFeatures2(Device, &Features);

    DeviceInfo.pEnabledFeatures = &Features.features;
    DeviceInfo.pNext = Features.pNext;

    if (vkCreateDevice(Device, &DeviceInfo, nullptr, &IS.Device))
      return llvm::createStringError(std::errc::no_such_device,
                                     "Could not create Vulkan logical device.");
    vkGetDeviceQueue(IS.Device, QueueIdx, 0, &IS.Queue);

    VkCommandPoolCreateInfo CmdPoolInfo = {};
    CmdPoolInfo.sType = VK_STRUCTURE_TYPE_COMMAND_POOL_CREATE_INFO;
    CmdPoolInfo.queueFamilyIndex = QueueIdx;
    CmdPoolInfo.flags = VK_COMMAND_POOL_CREATE_RESET_COMMAND_BUFFER_BIT;

    if (vkCreateCommandPool(IS.Device, &CmdPoolInfo, nullptr, &IS.CmdPool))
      return llvm::createStringError(std::errc::device_or_resource_busy,
                                     "Could not create command pool.");
    return llvm::Error::success();
  }

  llvm::Error createCommandBuffer(InvocationState &IS) {
    VkCommandBufferAllocateInfo CBufAllocInfo = {};
    CBufAllocInfo.sType = VK_STRUCTURE_TYPE_COMMAND_BUFFER_ALLOCATE_INFO;
    CBufAllocInfo.commandPool = IS.CmdPool;
    CBufAllocInfo.level = VK_COMMAND_BUFFER_LEVEL_PRIMARY;
    CBufAllocInfo.commandBufferCount = 1;
    if (vkAllocateCommandBuffers(IS.Device, &CBufAllocInfo, &IS.CmdBuffer))
      return llvm::createStringError(std::errc::device_or_resource_busy,
                                     "Could not create command buffer.");
    VkCommandBufferBeginInfo BufferInfo = {};
    BufferInfo.sType = VK_STRUCTURE_TYPE_COMMAND_BUFFER_BEGIN_INFO;
    if (vkBeginCommandBuffer(IS.CmdBuffer, &BufferInfo))
      return llvm::createStringError(std::errc::device_or_resource_busy,
                                     "Could not begin command buffer.");
    return llvm::Error::success();
  }

  llvm::Expected<BufferRef> createBuffer(InvocationState &IS,
                                         VkBufferUsageFlags Usage,
                                         VkMemoryPropertyFlags MemoryFlags,
                                         size_t Size, void *Data = nullptr) {
    VkBuffer Buffer;
    VkDeviceMemory Memory;
    VkBufferCreateInfo BufferInfo = {};
    BufferInfo.sType = VK_STRUCTURE_TYPE_BUFFER_CREATE_INFO;
    BufferInfo.size = Size;
    BufferInfo.usage = Usage;
    BufferInfo.sharingMode = VK_SHARING_MODE_EXCLUSIVE;

    if (vkCreateBuffer(IS.Device, &BufferInfo, nullptr, &Buffer))
      return llvm::createStringError(std::errc::not_enough_memory,
                                     "Could not create buffer.");

    VkMemoryRequirements MemReqs;
    vkGetBufferMemoryRequirements(IS.Device, Buffer, &MemReqs);
    VkMemoryAllocateInfo AllocInfo = {};
    AllocInfo.sType = VK_STRUCTURE_TYPE_MEMORY_ALLOCATE_INFO;
    AllocInfo.allocationSize = MemReqs.size;

    VkPhysicalDeviceMemoryProperties MemProperties;
    vkGetPhysicalDeviceMemoryProperties(Device, &MemProperties);
    uint32_t MemIdx = 0;
    for (; MemIdx < MemProperties.memoryTypeCount;
         ++MemIdx, MemReqs.memoryTypeBits >>= 1) {
      if ((MemReqs.memoryTypeBits & VK_MEMORY_PROPERTY_DEVICE_LOCAL_BIT) &&
          ((MemProperties.memoryTypes[MemIdx].propertyFlags & MemoryFlags) ==
           MemoryFlags)) {
        break;
      }
    }
    if (MemIdx >= MemProperties.memoryTypeCount)
      return llvm::createStringError(std::errc::not_enough_memory,
                                     "Could not identify appropriate memory.");

    AllocInfo.memoryTypeIndex = MemIdx;

    if (vkAllocateMemory(IS.Device, &AllocInfo, nullptr, &Memory))
      return llvm::createStringError(std::errc::not_enough_memory,
                                     "Memory allocation failed.");
    if (Data) {
      void *Dst = nullptr;
      if (vkMapMemory(IS.Device, Memory, 0, Size, 0, &Dst))
        return llvm::createStringError(std::errc::not_enough_memory,
                                       "Failed to map memory.");
      memcpy(Dst, Data, Size);

      VkMappedMemoryRange Range = {};
      Range.sType = VK_STRUCTURE_TYPE_MAPPED_MEMORY_RANGE;
      Range.memory = Memory;
      Range.offset = 0;
      Range.size = VK_WHOLE_SIZE;
      vkFlushMappedMemoryRanges(IS.Device, 1, &Range);

      vkUnmapMemory(IS.Device, Memory);
    }

    if (vkBindBufferMemory(IS.Device, Buffer, Memory, 0))
      return llvm::createStringError(std::errc::not_enough_memory,
                                     "Failed to bind buffer to memory.");

    return BufferRef{Buffer, Memory};
  }

  llvm::Expected<ResourceRef> createImage(InvocationState &IS, Resource &R,
                                          BufferRef &Host) {
    const offloadtest::Buffer &B = *R.BufferPtr;
    VkImageCreateInfo ImageCreateInfo = {};
    ImageCreateInfo.sType = VK_STRUCTURE_TYPE_IMAGE_CREATE_INFO;
    ImageCreateInfo.imageType = VK_IMAGE_TYPE_2D;
    ImageCreateInfo.format = getVKFormat(B.Format, B.Channels);
    ImageCreateInfo.mipLevels = 1;
    ImageCreateInfo.arrayLayers = 1;
    ImageCreateInfo.samples = VK_SAMPLE_COUNT_1_BIT;
    ImageCreateInfo.tiling = VK_IMAGE_TILING_OPTIMAL;
    ImageCreateInfo.sharingMode = VK_SHARING_MODE_EXCLUSIVE;
    // Set initial layout of the image to undefined
    ImageCreateInfo.initialLayout = VK_IMAGE_LAYOUT_UNDEFINED;
    ImageCreateInfo.extent = {static_cast<uint32_t>(B.OutputProps.Width),
                              static_cast<uint32_t>(B.OutputProps.Height), 1};
    ImageCreateInfo.usage = VK_IMAGE_USAGE_TRANSFER_DST_BIT |
                            (R.isReadWrite() ? VK_IMAGE_USAGE_STORAGE_BIT
                                             : VK_IMAGE_USAGE_SAMPLED_BIT);

    VkImage Image;
    if (vkCreateImage(IS.Device, &ImageCreateInfo, nullptr, &Image))
      return llvm::createStringError(std::errc::io_error,
                                     "Failed to create image.");

    VkSampler Sampler = 0;

    VkMemoryRequirements MemReqs;
    vkGetImageMemoryRequirements(IS.Device, Image, &MemReqs);
    VkMemoryAllocateInfo AllocInfo = {};
    AllocInfo.sType = VK_STRUCTURE_TYPE_MEMORY_ALLOCATE_INFO;
    AllocInfo.allocationSize = MemReqs.size;

    VkDeviceMemory Memory;
    if (vkAllocateMemory(IS.Device, &AllocInfo, nullptr, &Memory))
      return llvm::createStringError(std::errc::not_enough_memory,
                                     "Image memory allocation failed.");
    if (vkBindImageMemory(IS.Device, Image, Memory, 0))
      return llvm::createStringError(std::errc::not_enough_memory,
                                     "Image memory binding failed.");

    return ResourceRef(getDescriptorType(R.Kind), Host,
                       ImageRef{Image, Sampler, Memory}, R.BufferPtr);
  }

  llvm::Error createBuffer(Resource &R, InvocationState &IS) {
    auto ExHostBuf = createBuffer(
        IS, VK_BUFFER_USAGE_TRANSFER_SRC_BIT | VK_BUFFER_USAGE_TRANSFER_DST_BIT,
        VK_MEMORY_PROPERTY_HOST_VISIBLE_BIT, R.size(), R.BufferPtr->Data.get());
    if (!ExHostBuf)
      return ExHostBuf.takeError();

    if (R.isTexture()) {
      auto ExImageRef = createImage(IS, R, *ExHostBuf);
      if (!ExImageRef)
        return ExImageRef.takeError();

      IS.Buffers.push_back(*ExImageRef);
      return llvm::Error::success();
    }

    auto ExDeviceBuf =
        createBuffer(IS,
                     getFlagBits(R.Kind) | VK_BUFFER_USAGE_TRANSFER_SRC_BIT |
                         VK_BUFFER_USAGE_TRANSFER_DST_BIT,
                     VK_MEMORY_PROPERTY_DEVICE_LOCAL_BIT, R.size());
    if (!ExDeviceBuf)
      return ExDeviceBuf.takeError();

    VkBufferCopy Copy = {};
    Copy.size = R.size();
    vkCmdCopyBuffer(IS.CmdBuffer, ExHostBuf->Buffer, ExDeviceBuf->Buffer, 1,
                    &Copy);

    IS.Buffers.push_back(ResourceRef(getDescriptorType(R.Kind), *ExHostBuf,
                                     *ExDeviceBuf, R.BufferPtr));

    return llvm::Error::success();
  }

  llvm::Error createBuffers(Pipeline &P, InvocationState &IS) {
    for (auto &D : P.Sets) {
      for (auto &R : D.Resources) {
        if (auto Err = createBuffer(R, IS))
          return Err;
      }
    }
    return llvm::Error::success();
  }

  llvm::Error executeCommandBuffer(InvocationState &IS,
                                   VkPipelineStageFlags WaitMask = 0) {
    if (vkEndCommandBuffer(IS.CmdBuffer))
      return llvm::createStringError(std::errc::device_or_resource_busy,
                                     "Could not end command buffer.");

    VkSubmitInfo SubmitInfo = {};
    SubmitInfo.sType = VK_STRUCTURE_TYPE_SUBMIT_INFO;
    SubmitInfo.commandBufferCount = 1;
    SubmitInfo.pCommandBuffers = &IS.CmdBuffer;
    SubmitInfo.pWaitDstStageMask = &WaitMask;
    VkFenceCreateInfo FenceInfo = {};
    FenceInfo.sType = VK_STRUCTURE_TYPE_FENCE_CREATE_INFO;
    VkFence Fence;
    if (vkCreateFence(IS.Device, &FenceInfo, nullptr, &Fence))
      return llvm::createStringError(std::errc::device_or_resource_busy,
                                     "Could not create fence.");

    // Submit to the queue
    if (vkQueueSubmit(IS.Queue, 1, &SubmitInfo, Fence))
      return llvm::createStringError(std::errc::device_or_resource_busy,
                                     "Failed to submit to queue.");
    if (vkWaitForFences(IS.Device, 1, &Fence, VK_TRUE, UINT64_MAX))
      return llvm::createStringError(std::errc::device_or_resource_busy,
                                     "Failed waiting for fence.");

    vkDestroyFence(IS.Device, Fence, nullptr);
    vkFreeCommandBuffers(IS.Device, IS.CmdPool, 1, &IS.CmdBuffer);
    return llvm::Error::success();
  }

  llvm::Error createDescriptorPool(Pipeline &P, InvocationState &IS) {

    constexpr VkDescriptorType DescriptorTypes[] = {
        VK_DESCRIPTOR_TYPE_SAMPLER,
        VK_DESCRIPTOR_TYPE_COMBINED_IMAGE_SAMPLER,
        VK_DESCRIPTOR_TYPE_SAMPLED_IMAGE,
        VK_DESCRIPTOR_TYPE_STORAGE_IMAGE,
        VK_DESCRIPTOR_TYPE_UNIFORM_TEXEL_BUFFER,
        VK_DESCRIPTOR_TYPE_STORAGE_TEXEL_BUFFER,
        VK_DESCRIPTOR_TYPE_UNIFORM_BUFFER,
        VK_DESCRIPTOR_TYPE_STORAGE_BUFFER};
    constexpr size_t DescriptorTypesSize =
        sizeof(DescriptorTypes) / sizeof(VkDescriptorType);
    uint32_t DescriptorCounts[DescriptorTypesSize] = {0};
    for (const auto &S : P.Sets) {
      for (const auto &R : S.Resources) {
        DescriptorCounts[getDescriptorType(R.Kind)]++;
      }
    }
    assert(std::accumulate(&DescriptorCounts[0],
                           &DescriptorCounts[DescriptorTypesSize],
                           0u) == P.getDescriptorCount() &&
           "Mismatch in descriptor type identification.");
    llvm::SmallVector<VkDescriptorPoolSize> PoolSizes;
    for (const VkDescriptorType Type : DescriptorTypes) {
      if (DescriptorCounts[Type] > 0) {
        llvm::outs() << "Descriptors: { type = " << Type
                     << ", count = " << DescriptorCounts[Type] << " }\n";
        VkDescriptorPoolSize PoolSize = {};
        PoolSize.type = Type;
        PoolSize.descriptorCount = DescriptorCounts[Type];
        PoolSizes.push_back(PoolSize);
      }
    }

    VkDescriptorPoolCreateInfo PoolCreateInfo = {};
    PoolCreateInfo.sType = VK_STRUCTURE_TYPE_DESCRIPTOR_POOL_CREATE_INFO;
    PoolCreateInfo.poolSizeCount = PoolSizes.size();
    PoolCreateInfo.pPoolSizes = PoolSizes.data();
    PoolCreateInfo.maxSets = P.Sets.size();
    if (vkCreateDescriptorPool(IS.Device, &PoolCreateInfo, nullptr, &IS.Pool))
      return llvm::createStringError(std::errc::device_or_resource_busy,
                                     "Failed to create descriptor pool.");
    return llvm::Error::success();
  }

  llvm::Error createDescriptorSets(Pipeline &P, InvocationState &IS) {
    for (const auto &S : P.Sets) {
      std::vector<VkDescriptorSetLayoutBinding> Bindings;
      for (const auto &R : S.Resources) {
        VkDescriptorSetLayoutBinding Binding = {};
        if (!R.VKBinding.has_value())
          return llvm::createStringError(std::errc::invalid_argument,
                                         "No VulkanBinding provided for '%s'",
                                         R.Name.c_str());
        Binding.binding = R.VKBinding->Binding;
        Binding.descriptorType = getDescriptorType(R.Kind);
        Binding.descriptorCount = 1;
        Binding.stageFlags = VK_SHADER_STAGE_COMPUTE_BIT;
        Bindings.push_back(Binding);
      }
      VkDescriptorSetLayoutCreateInfo LayoutCreateInfo = {};
      LayoutCreateInfo.sType =
          VK_STRUCTURE_TYPE_DESCRIPTOR_SET_LAYOUT_CREATE_INFO;
      LayoutCreateInfo.bindingCount = Bindings.size();
      LayoutCreateInfo.pBindings = Bindings.data();
      llvm::outs() << "Binding " << Bindings.size() << " descriptors.\n";
      VkDescriptorSetLayout Layout;
      if (vkCreateDescriptorSetLayout(IS.Device, &LayoutCreateInfo, nullptr,
                                      &Layout))
        return llvm::createStringError(
            std::errc::device_or_resource_busy,
            "Failed to create descriptor set layout.");
      IS.DescriptorSetLayouts.push_back(Layout);
    }

    VkPipelineLayoutCreateInfo PipelineCreateInfo = {};
    PipelineCreateInfo.sType = VK_STRUCTURE_TYPE_PIPELINE_LAYOUT_CREATE_INFO;
    PipelineCreateInfo.setLayoutCount = IS.DescriptorSetLayouts.size();
    PipelineCreateInfo.pSetLayouts = IS.DescriptorSetLayouts.data();
    if (vkCreatePipelineLayout(IS.Device, &PipelineCreateInfo, nullptr,
                               &IS.PipelineLayout))
      return llvm::createStringError(std::errc::device_or_resource_busy,
                                     "Failed to create pipeline layout.");

    VkDescriptorSetAllocateInfo DSAllocInfo = {};
    DSAllocInfo.sType = VK_STRUCTURE_TYPE_DESCRIPTOR_SET_ALLOCATE_INFO;
    DSAllocInfo.descriptorPool = IS.Pool;
    DSAllocInfo.descriptorSetCount = IS.DescriptorSetLayouts.size();
    DSAllocInfo.pSetLayouts = IS.DescriptorSetLayouts.data();
    assert(IS.DescriptorSets.empty());
    IS.DescriptorSets.insert(IS.DescriptorSets.begin(),
                             IS.DescriptorSetLayouts.size(), VkDescriptorSet());
    llvm::outs() << "Num Descriptor sets: " << IS.DescriptorSetLayouts.size()
                 << "\n";
    if (vkAllocateDescriptorSets(IS.Device, &DSAllocInfo,
                                 IS.DescriptorSets.data()))
      return llvm::createStringError(std::errc::device_or_resource_busy,
                                     "Failed to allocate descriptor sets.");
    llvm::SmallVector<VkWriteDescriptorSet> WriteDescriptors;
    assert(IS.BufferViews.empty());
    llvm::SmallVector<VkDescriptorBufferInfo> RawBufferInfos;
    llvm::SmallVector<VkDescriptorImageInfo> ImageInfos;

    // This massively over-reserves the descriptor info structs, but prevents
    // dumb things from happening if these get reallocated...
    const uint32_t DescriptorCount = P.getDescriptorCount();
    RawBufferInfos.reserve(DescriptorCount);
    ImageInfos.reserve(DescriptorCount);

    uint32_t BufIdx = 0;
    for (uint32_t SetIdx = 0; SetIdx < P.Sets.size(); ++SetIdx) {
      for (uint32_t RIdx = 0; RIdx < P.Sets[SetIdx].Resources.size();
           ++RIdx, ++BufIdx) {
        const Resource &R = P.Sets[SetIdx].Resources[RIdx];
        // This is a hack... need a better way to do this.
        if (R.isTexture()) {
          VkImageViewCreateInfo ViewCreateInfo = {};
          ViewCreateInfo.sType = VK_STRUCTURE_TYPE_IMAGE_VIEW_CREATE_INFO;
          ViewCreateInfo.viewType = getImageViewType(R.Kind);
          ViewCreateInfo.format =
              getVKFormat(R.BufferPtr->Format, R.BufferPtr->Channels);
          ViewCreateInfo.components = {
              VK_COMPONENT_SWIZZLE_R, VK_COMPONENT_SWIZZLE_G,
              VK_COMPONENT_SWIZZLE_B, VK_COMPONENT_SWIZZLE_A};
          ViewCreateInfo.subresourceRange.aspectMask =
              VK_IMAGE_ASPECT_COLOR_BIT;
          ViewCreateInfo.subresourceRange.baseMipLevel = 0;
          ViewCreateInfo.subresourceRange.baseArrayLayer = 0;
          ViewCreateInfo.subresourceRange.layerCount = 1;
          ViewCreateInfo.subresourceRange.levelCount = 1;
          ViewCreateInfo.image = IS.Buffers[BufIdx].Image.Image;
          IS.ImageViews.push_back(VkImageView(0));
          if (vkCreateImageView(IS.Device, &ViewCreateInfo, nullptr,
                                &IS.ImageViews.back()))
            return llvm::createStringError(std::errc::device_or_resource_busy,
                                           "Failed to create image view.");
          const VkDescriptorImageInfo ImageInfo = {
              IS.Buffers[BufIdx].Image.Sampler, IS.ImageViews.back(),
              VK_IMAGE_LAYOUT_GENERAL};
          ImageInfos.push_back(ImageInfo);
        } else {
          VkBufferViewCreateInfo ViewCreateInfo = {};
          const bool IsRawOrUniform = R.isRaw();
          const VkFormat Format =
              IsRawOrUniform
                  ? VK_FORMAT_UNDEFINED
                  : getVKFormat(R.BufferPtr->Format, R.BufferPtr->Channels);
          ViewCreateInfo.sType = VK_STRUCTURE_TYPE_BUFFER_VIEW_CREATE_INFO;
          ViewCreateInfo.buffer = IS.Buffers[BufIdx].Device.Buffer;
          ViewCreateInfo.format = Format;
          ViewCreateInfo.range = VK_WHOLE_SIZE;
          if (IsRawOrUniform) {
            const VkDescriptorBufferInfo BI = {IS.Buffers[BufIdx].Device.Buffer,
                                               0, VK_WHOLE_SIZE};
            RawBufferInfos.push_back(BI);
          } else {
            IS.BufferViews.push_back(VkBufferView{0});
            if (vkCreateBufferView(IS.Device, &ViewCreateInfo, nullptr,
                                   &IS.BufferViews.back()))
              return llvm::createStringError(std::errc::device_or_resource_busy,
                                             "Failed to create buffer view.");
          }
        }
        VkWriteDescriptorSet WDS = {};
        WDS.sType = VK_STRUCTURE_TYPE_WRITE_DESCRIPTOR_SET;
        WDS.dstSet = IS.DescriptorSets[SetIdx];
        WDS.dstBinding = RIdx;
        WDS.descriptorCount = 1;
        WDS.descriptorType = getDescriptorType(R.Kind);
        if (R.isTexture())
          WDS.pImageInfo = &ImageInfos.back();
        else if (R.isRaw())
          WDS.pBufferInfo = &RawBufferInfos.back();
        else
          WDS.pTexelBufferView = &IS.BufferViews.back();
        llvm::outs() << "Updating Descriptor [" << BufIdx << "] { " << SetIdx
                     << ", " << RIdx << " }\n";
        WriteDescriptors.push_back(WDS);
      }
    }
    llvm::outs() << "WriteDescriptors: " << WriteDescriptors.size() << "\n";
    vkUpdateDescriptorSets(IS.Device, WriteDescriptors.size(),
                           WriteDescriptors.data(), 0, nullptr);
    return llvm::Error::success();
  }

  llvm::Error createShaderModule(llvm::StringRef Program, InvocationState &IS) {
    VkShaderModuleCreateInfo ShaderCreateInfo = {};
    ShaderCreateInfo.sType = VK_STRUCTURE_TYPE_SHADER_MODULE_CREATE_INFO;
    ShaderCreateInfo.codeSize = Program.size();
    ShaderCreateInfo.pCode = reinterpret_cast<const uint32_t *>(Program.data());
    if (vkCreateShaderModule(IS.Device, &ShaderCreateInfo, nullptr, &IS.Shader))
      return llvm::createStringError(std::errc::not_supported,
                                     "Failed to create shader module.");
    return llvm::Error::success();
  }

  llvm::Error createPipeline(Pipeline &P, InvocationState &IS) {
    VkPipelineCacheCreateInfo CacheCreateInfo = {};
    CacheCreateInfo.sType = VK_STRUCTURE_TYPE_PIPELINE_CACHE_CREATE_INFO;
    if (vkCreatePipelineCache(IS.Device, &CacheCreateInfo, nullptr,
                              &IS.PipelineCache))
      return llvm::createStringError(std::errc::device_or_resource_busy,
                                     "Failed to create pipeline cache.");

    VkPipelineShaderStageCreateInfo StageInfo = {};
    StageInfo.sType = VK_STRUCTURE_TYPE_PIPELINE_SHADER_STAGE_CREATE_INFO;
    StageInfo.stage = VK_SHADER_STAGE_COMPUTE_BIT;
    StageInfo.module = IS.Shader;
    StageInfo.pName = P.Shaders[0].Entry.c_str();

    VkComputePipelineCreateInfo PipelineCreateInfo = {};
    PipelineCreateInfo.sType = VK_STRUCTURE_TYPE_COMPUTE_PIPELINE_CREATE_INFO;
    PipelineCreateInfo.stage = StageInfo;
    PipelineCreateInfo.layout = IS.PipelineLayout;
    if (vkCreateComputePipelines(IS.Device, IS.PipelineCache, 1,
                                 &PipelineCreateInfo, nullptr, &IS.Pipeline))
      return llvm::createStringError(std::errc::device_or_resource_busy,
                                     "Failed to create pipeline.");

    return llvm::Error::success();
  }

  void copyResourceDataToDevice(InvocationState &IS, ResourceRef &R) {
    if (R.isImage()) {
      const offloadtest::Buffer &B = *R.BufferPtr;
      VkBufferImageCopy BufferCopyRegion = {};
      BufferCopyRegion.imageSubresource.aspectMask = VK_IMAGE_ASPECT_COLOR_BIT;
      BufferCopyRegion.imageSubresource.mipLevel = 0;
      BufferCopyRegion.imageSubresource.baseArrayLayer = 0;
      BufferCopyRegion.imageSubresource.layerCount = 1;
      BufferCopyRegion.imageExtent.width = B.OutputProps.Width;
      BufferCopyRegion.imageExtent.height = B.OutputProps.Height;
      BufferCopyRegion.imageExtent.depth = 1;
      BufferCopyRegion.bufferOffset = 0;

      VkImageSubresourceRange SubRange = {};
      SubRange.aspectMask = VK_IMAGE_ASPECT_COLOR_BIT;
      SubRange.baseMipLevel = 0;
      SubRange.levelCount = 1;
      SubRange.layerCount = 1;

      VkImageMemoryBarrier ImageBarrier = {};
      ImageBarrier.sType = VK_STRUCTURE_TYPE_IMAGE_MEMORY_BARRIER;

      ImageBarrier.image = R.Image.Image;
      ImageBarrier.subresourceRange = SubRange;
      ImageBarrier.srcAccessMask = 0;
      ImageBarrier.dstAccessMask = VK_ACCESS_TRANSFER_WRITE_BIT;
      ImageBarrier.oldLayout = VK_IMAGE_LAYOUT_UNDEFINED;
      ImageBarrier.newLayout = VK_IMAGE_LAYOUT_TRANSFER_DST_OPTIMAL;

      vkCmdPipelineBarrier(IS.CmdBuffer, VK_PIPELINE_STAGE_HOST_BIT,
                           VK_PIPELINE_STAGE_TRANSFER_BIT, 0, 0, nullptr, 0,
                           nullptr, 1, &ImageBarrier);

      vkCmdCopyBufferToImage(IS.CmdBuffer, R.Host.Buffer, R.Image.Image,
                             VK_IMAGE_LAYOUT_TRANSFER_DST_OPTIMAL, 1,
                             &BufferCopyRegion);

      ImageBarrier.srcAccessMask = VK_ACCESS_TRANSFER_WRITE_BIT;
      ImageBarrier.dstAccessMask =
          VK_ACCESS_SHADER_READ_BIT | VK_ACCESS_SHADER_WRITE_BIT;
      ImageBarrier.oldLayout = VK_IMAGE_LAYOUT_TRANSFER_DST_OPTIMAL;
      ImageBarrier.newLayout = VK_IMAGE_LAYOUT_GENERAL;

      vkCmdPipelineBarrier(IS.CmdBuffer, VK_PIPELINE_STAGE_TRANSFER_BIT,
                           VK_PIPELINE_STAGE_COMPUTE_SHADER_BIT, 0, 0, nullptr,
                           0, nullptr, 1, &ImageBarrier);
      return;
    }
    VkBufferMemoryBarrier Barrier = {};
    Barrier.sType = VK_STRUCTURE_TYPE_BUFFER_MEMORY_BARRIER;
    Barrier.buffer = R.Device.Buffer;
    Barrier.size = VK_WHOLE_SIZE;
    Barrier.srcAccessMask = VK_ACCESS_HOST_WRITE_BIT;
    Barrier.dstAccessMask = VK_ACCESS_SHADER_WRITE_BIT;
    Barrier.srcQueueFamilyIndex = VK_QUEUE_FAMILY_IGNORED;
    Barrier.dstQueueFamilyIndex = VK_QUEUE_FAMILY_IGNORED;
    vkCmdPipelineBarrier(IS.CmdBuffer, VK_PIPELINE_STAGE_HOST_BIT,
                         VK_PIPELINE_STAGE_COMPUTE_SHADER_BIT, 0, 0, nullptr, 1,
                         &Barrier, 0, nullptr);
  }

  void copyResourceDataToHost(InvocationState &IS, ResourceRef &R) {
    if (R.isImage()) {
      VkImageSubresourceRange SubRange = {};
      SubRange.aspectMask = VK_IMAGE_ASPECT_COLOR_BIT;
      SubRange.baseMipLevel = 0;
      SubRange.levelCount = 1;
      SubRange.layerCount = 1;

      VkImageMemoryBarrier ImageBarrier = {};
      ImageBarrier.sType = VK_STRUCTURE_TYPE_IMAGE_MEMORY_BARRIER;

      ImageBarrier.image = R.Image.Image;
      ImageBarrier.subresourceRange = SubRange;
      ImageBarrier.srcAccessMask =
          VK_ACCESS_SHADER_READ_BIT | VK_ACCESS_SHADER_WRITE_BIT;
      ImageBarrier.dstAccessMask = VK_ACCESS_TRANSFER_READ_BIT;
      ImageBarrier.oldLayout = VK_IMAGE_LAYOUT_GENERAL;
      ImageBarrier.newLayout = VK_IMAGE_LAYOUT_TRANSFER_SRC_OPTIMAL;

      vkCmdPipelineBarrier(IS.CmdBuffer, VK_PIPELINE_STAGE_HOST_BIT,
                           VK_PIPELINE_STAGE_TRANSFER_BIT, 0, 0, nullptr, 0,
                           nullptr, 1, &ImageBarrier);

      const offloadtest::Buffer &B = *R.BufferPtr;
      VkBufferImageCopy BufferCopyRegion = {};
      BufferCopyRegion.imageSubresource.aspectMask = VK_IMAGE_ASPECT_COLOR_BIT;
      BufferCopyRegion.imageSubresource.mipLevel = 0;
      BufferCopyRegion.imageSubresource.baseArrayLayer = 0;
      BufferCopyRegion.imageSubresource.layerCount = 1;
      BufferCopyRegion.imageExtent.width = B.OutputProps.Width;
      BufferCopyRegion.imageExtent.height = B.OutputProps.Height;
      BufferCopyRegion.imageExtent.depth = 1;
      BufferCopyRegion.bufferOffset = 0;
      vkCmdCopyImageToBuffer(IS.CmdBuffer, R.Image.Image,
                             VK_IMAGE_LAYOUT_TRANSFER_SRC_OPTIMAL,
                             R.Host.Buffer, 1, &BufferCopyRegion);

      VkBufferMemoryBarrier Barrier = {};
      Barrier.sType = VK_STRUCTURE_TYPE_BUFFER_MEMORY_BARRIER;
      Barrier.buffer = R.Host.Buffer;
      Barrier.size = VK_WHOLE_SIZE;
      Barrier.srcAccessMask = VK_ACCESS_TRANSFER_WRITE_BIT;
      Barrier.dstAccessMask = VK_ACCESS_HOST_READ_BIT;
      Barrier.srcQueueFamilyIndex = VK_QUEUE_FAMILY_IGNORED;
      Barrier.dstQueueFamilyIndex = VK_QUEUE_FAMILY_IGNORED;
      vkCmdPipelineBarrier(IS.CmdBuffer, VK_PIPELINE_STAGE_TRANSFER_BIT,
                           VK_PIPELINE_STAGE_HOST_BIT, 0, 0, nullptr, 1,
                           &Barrier, 0, nullptr);
      return;
    }
    VkBufferMemoryBarrier Barrier = {};
    Barrier.sType = VK_STRUCTURE_TYPE_BUFFER_MEMORY_BARRIER;
    Barrier.buffer = R.Device.Buffer;
    Barrier.size = VK_WHOLE_SIZE;
    Barrier.srcAccessMask =
        VK_ACCESS_SHADER_READ_BIT | VK_ACCESS_SHADER_WRITE_BIT;
    Barrier.dstAccessMask = VK_ACCESS_TRANSFER_READ_BIT;
    Barrier.srcQueueFamilyIndex = VK_QUEUE_FAMILY_IGNORED;
    Barrier.dstQueueFamilyIndex = VK_QUEUE_FAMILY_IGNORED;
    vkCmdPipelineBarrier(IS.CmdBuffer, VK_PIPELINE_STAGE_COMPUTE_SHADER_BIT,
                         VK_PIPELINE_STAGE_TRANSFER_BIT, 0, 0, nullptr, 1,
                         &Barrier, 0, nullptr);
    VkBufferCopy CopyRegion = {};
    CopyRegion.size = R.size();
    vkCmdCopyBuffer(IS.CmdBuffer, R.Device.Buffer, R.Host.Buffer, 1,
                    &CopyRegion);

    Barrier.buffer = R.Host.Buffer;
    Barrier.size = VK_WHOLE_SIZE;
    Barrier.srcAccessMask = VK_ACCESS_TRANSFER_WRITE_BIT;
    Barrier.dstAccessMask = VK_ACCESS_HOST_READ_BIT;
    Barrier.srcQueueFamilyIndex = VK_QUEUE_FAMILY_IGNORED;
    Barrier.dstQueueFamilyIndex = VK_QUEUE_FAMILY_IGNORED;
    vkCmdPipelineBarrier(IS.CmdBuffer, VK_PIPELINE_STAGE_TRANSFER_BIT,
                         VK_PIPELINE_STAGE_HOST_BIT, 0, 0, nullptr, 1, &Barrier,
                         0, nullptr);
  }

  llvm::Error createComputeCommands(Pipeline &P, InvocationState &IS) {
    for (auto &R : IS.Buffers)
      copyResourceDataToDevice(IS, R);

    vkCmdBindPipeline(IS.CmdBuffer, VK_PIPELINE_BIND_POINT_COMPUTE,
                      IS.Pipeline);
    vkCmdBindDescriptorSets(IS.CmdBuffer, VK_PIPELINE_BIND_POINT_COMPUTE,
                            IS.PipelineLayout, 0, IS.DescriptorSets.size(),
                            IS.DescriptorSets.data(), 0, 0);
    const llvm::ArrayRef<int> DispatchSize =
        llvm::ArrayRef<int>(P.Shaders[0].DispatchSize);
    vkCmdDispatch(IS.CmdBuffer, DispatchSize[0], DispatchSize[1],
                  DispatchSize[2]);

    for (auto &R : IS.Buffers)
      copyResourceDataToHost(IS, R);
    return llvm::Error::success();
  }

  llvm::Error readBackData(Pipeline &P, InvocationState &IS) {
    uint32_t BufIdx = 0;
    for (auto &S : P.Sets) {
      for (int I = 0, E = S.Resources.size(); I < E; ++I, ++BufIdx) {
        const Resource &R = S.Resources[I];
        if (!R.isReadWrite())
          continue;
        void *Mapped = nullptr;
        vkMapMemory(IS.Device, IS.Buffers[BufIdx].Host.Memory, 0, VK_WHOLE_SIZE,
                    0, &Mapped);
        VkMappedMemoryRange Range = {};
        Range.sType = VK_STRUCTURE_TYPE_MAPPED_MEMORY_RANGE;
        Range.memory = IS.Buffers[BufIdx].Host.Memory;
        Range.offset = 0;
        Range.size = VK_WHOLE_SIZE;
        vkInvalidateMappedMemoryRanges(IS.Device, 1, &Range);
        memcpy(R.BufferPtr->Data.get(), Mapped, R.size());
        vkUnmapMemory(IS.Device, IS.Buffers[BufIdx].Host.Memory);
      }
    }
    return llvm::Error::success();
  }

  llvm::Error cleanup(InvocationState &IS) {
    vkQueueWaitIdle(IS.Queue);
    for (auto &V : IS.BufferViews)
      vkDestroyBufferView(IS.Device, V, nullptr);

    for (auto &R : IS.Buffers) {
      vkDestroyBuffer(IS.Device, R.Device.Buffer, nullptr);
      vkFreeMemory(IS.Device, R.Device.Memory, nullptr);
      vkDestroyBuffer(IS.Device, R.Host.Buffer, nullptr);
      vkFreeMemory(IS.Device, R.Host.Memory, nullptr);
    }

    vkDestroyPipeline(IS.Device, IS.Pipeline, nullptr);

    vkDestroyShaderModule(IS.Device, IS.Shader, nullptr);

    vkDestroyPipelineCache(IS.Device, IS.PipelineCache, nullptr);

    vkDestroyPipelineLayout(IS.Device, IS.PipelineLayout, nullptr);

    for (auto &L : IS.DescriptorSetLayouts)
      vkDestroyDescriptorSetLayout(IS.Device, L, nullptr);

    vkDestroyDescriptorPool(IS.Device, IS.Pool, nullptr);

    vkDestroyCommandPool(IS.Device, IS.CmdPool, nullptr);
    vkDestroyDevice(IS.Device, nullptr);
    return llvm::Error::success();
  }

  llvm::Error executeProgram(Pipeline &P) override {
    InvocationState State;
    if (auto Err = createDevice(State))
      return Err;
    llvm::outs() << "Physical device created.\n";
    if (auto Err = createCommandBuffer(State))
      return Err;
    llvm::outs() << "Copy command buffer created.\n";
    if (auto Err = createBuffers(P, State))
      return Err;
    llvm::outs() << "Memory buffers created.\n";
    if (auto Err = executeCommandBuffer(State))
      return Err;
    llvm::outs() << "Executed copy command buffer.\n";
    if (auto Err = createCommandBuffer(State))
      return Err;
    llvm::outs() << "Execute command buffer created.\n";
    if (auto Err = createDescriptorPool(P, State))
      return Err;
    llvm::outs() << "Descriptor pool created.\n";
    if (auto Err = createDescriptorSets(P, State))
      return Err;
    llvm::outs() << "Descriptor sets created.\n";
    if (auto Err = createShaderModule(P.Shaders[0].Shader->getBuffer(), State))
      return Err;
    llvm::outs() << "Shader module created.\n";
    if (auto Err = createPipeline(P, State))
      return Err;
    llvm::outs() << "Compute pipeline created.\n";
    if (auto Err = createComputeCommands(P, State))
      return Err;
    llvm::outs() << "Compute commands created.\n";
    if (auto Err = executeCommandBuffer(State, VK_PIPELINE_STAGE_TRANSFER_BIT))
      return Err;
    llvm::outs() << "Executed compute command buffer.\n";
    if (auto Err = readBackData(P, State))
      return Err;
    llvm::outs() << "Compute pipeline created.\n";

    if (auto Err = cleanup(State))
      return Err;
    llvm::outs() << "Cleanup complete.\n";
    return llvm::Error::success();
  }
};

class VKContext {
private:
  VkInstance Instance = VK_NULL_HANDLE;
  VkDebugUtilsMessengerEXT DebugMessenger = VK_NULL_HANDLE;
  llvm::SmallVector<std::shared_ptr<VKDevice>> Devices;

  VKContext() = default;
  ~VKContext() { cleanup(); }
  VKContext(const VKContext &) = delete;

public:
  static VKContext &instance() {
    static VKContext Ctx;
    return Ctx;
  }

  void cleanup() {
#ifndef NDEBUG
    auto Func = (PFN_vkDestroyDebugUtilsMessengerEXT)vkGetInstanceProcAddr(
        Instance, "vkDestroyDebugUtilsMessengerEXT");
    if (Func != nullptr) {
      Func(Instance, DebugMessenger, nullptr);
    }
#endif
    vkDestroyInstance(Instance, NULL);
    Instance = VK_NULL_HANDLE;
  }

  llvm::Error initialize() {
    // Create a Vulkan 1.1 instance to determine the API version
    VkApplicationInfo AppInfo = {};
    AppInfo.sType = VK_STRUCTURE_TYPE_APPLICATION_INFO;
    AppInfo.pApplicationName = "OffloadTest";
    // TODO: We should set this based on a command line flag, and simplify the
    // code below to error if the requested version isn't supported.
    AppInfo.apiVersion = VK_API_VERSION_1_1;

    VkInstanceCreateInfo CreateInfo = {};
    CreateInfo.sType = VK_STRUCTURE_TYPE_INSTANCE_CREATE_INFO;
    CreateInfo.pApplicationInfo = &AppInfo;

    VkResult Res = vkCreateInstance(&CreateInfo, NULL, &Instance);
    if (Res == VK_ERROR_INCOMPATIBLE_DRIVER)
      return llvm::createStringError(std::errc::no_such_device,
                                     "Cannot find a compatible Vulkan device");
    if (Res)
      return llvm::createStringError(std::errc::no_such_device,
                                     "Unknown Vulkan initialization error: %d",
                                     Res);

    uint32_t DeviceCount = 0;
    if (vkEnumeratePhysicalDevices(Instance, &DeviceCount, nullptr))
      return llvm::createStringError(std::errc::no_such_device,
                                     "Failed to get device count");
    std::vector<VkPhysicalDevice> PhysicalDevicesTmp(DeviceCount);
    if (vkEnumeratePhysicalDevices(Instance, &DeviceCount,
                                   PhysicalDevicesTmp.data()))
      return llvm::createStringError(std::errc::no_such_device,
                                     "Failed to enumerate devices");
    {
      auto TmpDev = std::make_shared<VKDevice>(PhysicalDevicesTmp[0]);
      AppInfo.apiVersion = TmpDev->getProps().apiVersion;
    }
    vkDestroyInstance(Instance, NULL);
    Instance = VK_NULL_HANDLE;

// TODO: This is a bit hacky but matches what I did in DX.
#ifndef NDEBUG
    const char *ValidationLayer = "VK_LAYER_KHRONOS_validation";
    CreateInfo.ppEnabledLayerNames = &ValidationLayer;
    CreateInfo.enabledLayerCount = 1;

    const char *DebugUtilsExtensionName = "VK_EXT_debug_utils";
    CreateInfo.ppEnabledExtensionNames = &DebugUtilsExtensionName;
    CreateInfo.enabledExtensionCount = 1;
#endif

    Res = vkCreateInstance(&CreateInfo, NULL, &Instance);
    if (Res == VK_ERROR_INCOMPATIBLE_DRIVER)
      return llvm::createStringError(std::errc::no_such_device,
                                     "Cannot find a compatible Vulkan device");
    if (Res)
      return llvm::createStringError(std::errc::no_such_device,
                                     "Unknown Vulkan initialization error %d",
                                     Res);

#ifndef NDEBUG
    DebugMessenger = registerDebugUtilCallback(Instance);
#endif

    DeviceCount = 0;
    if (vkEnumeratePhysicalDevices(Instance, &DeviceCount, nullptr))
      return llvm::createStringError(std::errc::no_such_device,
                                     "Failed to get device count");
    std::vector<VkPhysicalDevice> PhysicalDevices(DeviceCount);
    if (vkEnumeratePhysicalDevices(Instance, &DeviceCount,
                                   PhysicalDevices.data()))
      return llvm::createStringError(std::errc::no_such_device,
                                     "Failed to enumerate devices");
    for (const auto &Dev : PhysicalDevices) {
      auto NewDev = std::make_shared<VKDevice>(Dev);
      Devices.push_back(NewDev);
      Device::registerDevice(std::static_pointer_cast<Device>(NewDev));
    }

    return llvm::Error::success();
  }
};
} // namespace

llvm::Error Device::initializeVKDevices() {
  return VKContext::instance().initialize();
}

void Device::cleanupVKDevices() { VKContext::instance().cleanup(); }<|MERGE_RESOLUTION|>--- conflicted
+++ resolved
@@ -74,14 +74,10 @@
   case ResourceKind::RWStructuredBuffer:
     return VK_BUFFER_USAGE_STORAGE_BUFFER_BIT;
   case ResourceKind::ConstantBuffer:
-<<<<<<< HEAD
-    return VK_BUFFER_USAGE_UNIFORM_TEXEL_BUFFER_BIT;
+    return VK_BUFFER_USAGE_UNIFORM_BUFFER_BIT;
   case ResourceKind::Texture2D:
   case ResourceKind::RWTexture2D:
     llvm_unreachable("Textures don't have buffer usage bits!");
-=======
-    return VK_BUFFER_USAGE_UNIFORM_BUFFER_BIT;
->>>>>>> 5b2eba7e
   }
   llvm_unreachable("All cases handled");
 }
