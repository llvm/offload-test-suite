--- conflicted
+++ resolved
@@ -543,13 +543,9 @@
                ComPtr<ID3D12Resource> Buffer) {
     const uint32_t EltSize = R.getElementSize();
     const uint32_t NumElts = R.size() / EltSize;
-<<<<<<< HEAD
     ID3D12Resource *CounterBuffer = R.HasCounter ? Buffer.Get() : nullptr;
     const uint32_t CounterOffset = getUAVBufferCounterOffset(R);
-    DXGI_FORMAT EltFormat =
-=======
     DXGI_FORMAT const EltFormat =
->>>>>>> d2bae19e
         R.isRaw() ? getRawDXFormat(R)
                   : getDXFormat(R.BufferPtr->Format, R.BufferPtr->Channels);
     const D3D12_UNORDERED_ACCESS_VIEW_DESC UAVDesc = {
